/*
 * Copyright 2012 the original author or authors.
 *
 * Licensed under the Apache License, Version 2.0 (the "License");
 * you may not use this file except in compliance with the License.
 * You may obtain a copy of the License at
 *
 *      http://www.apache.org/licenses/LICENSE-2.0
 *
 * Unless required by applicable law or agreed to in writing, software
 * distributed under the License is distributed on an "AS IS" BASIS,
 * WITHOUT WARRANTIES OR CONDITIONS OF ANY KIND, either express or implied.
 * See the License for the specific language governing permissions and
 * limitations under the License.
 */
package org.gradle.api.internal.file;

import org.gradle.api.internal.cache.StringInterner;
import org.gradle.api.internal.file.collections.DefaultDirectoryFileTreeFactory;
import org.gradle.api.internal.file.collections.DirectoryFileTreeFactory;
<<<<<<< HEAD
import org.gradle.api.internal.resources.ApiTextResourceAdapter;
import org.gradle.api.internal.resources.DefaultResourceHandler;
=======
import org.gradle.api.internal.tasks.DefaultTaskDependencyFactory;
>>>>>>> b4c09637
import org.gradle.api.tasks.util.PatternSet;
import org.gradle.api.tasks.util.internal.PatternSets;
import org.gradle.internal.Factory;
import org.gradle.internal.concurrent.DefaultExecutorFactory;
import org.gradle.internal.file.Deleter;
import org.gradle.internal.file.PathToFileResolver;
import org.gradle.internal.file.impl.DefaultDeleter;
import org.gradle.internal.fingerprint.impl.DefaultFileCollectionSnapshotter;
import org.gradle.internal.hash.DefaultFileHasher;
import org.gradle.internal.hash.DefaultStreamHasher;
import org.gradle.internal.nativeintegration.filesystem.FileSystem;
import org.gradle.internal.resource.local.FileResourceConnector;
import org.gradle.internal.resource.local.FileResourceRepository;
import org.gradle.internal.snapshot.FileSystemMirror;
import org.gradle.internal.snapshot.impl.DefaultFileSystemMirror;
import org.gradle.internal.snapshot.impl.DefaultFileSystemSnapshotter;
import org.gradle.internal.time.Time;
import org.gradle.process.internal.DefaultExecActionFactory;
import org.gradle.process.internal.ExecActionFactory;
import org.gradle.process.internal.ExecFactory;
import org.gradle.process.internal.ExecHandleFactory;
import org.gradle.process.internal.JavaExecHandleFactory;
import org.gradle.testfixtures.internal.NativeServicesTestFixture;
import org.gradle.util.TestUtil;

import javax.annotation.Nullable;
import java.io.File;

public class TestFiles {
    private static final FileSystem FILE_SYSTEM = NativeServicesTestFixture.getInstance().get(FileSystem.class);
    private static final DefaultFileLookup FILE_LOOKUP = new DefaultFileLookup(PatternSets.getNonCachingPatternSetFactory());
    private static final DefaultExecActionFactory EXEC_FACTORY = DefaultExecActionFactory.of(resolver(), fileCollectionFactory(), new DefaultExecutorFactory());

    public static FileLookup fileLookup() {
        return FILE_LOOKUP;
    }

    public static FileSystem fileSystem() {
        return FILE_SYSTEM;
    }

    public static FileResourceRepository fileRepository() {
        return new FileResourceConnector(FILE_SYSTEM);
    }

    /**
     * Returns a resolver with no base directory.
     */
    public static FileResolver resolver() {
        return FILE_LOOKUP.getFileResolver();
    }

    /**
     * Returns a resolver with no base directory.
     */
    public static PathToFileResolver pathToFileResolver() {
        return FILE_LOOKUP.getPathToFileResolver();
    }

    /**
     * Returns a resolver with the given base directory.
     */
    public static FileResolver resolver(File baseDir) {
        return FILE_LOOKUP.getFileResolver(baseDir);
    }

    /**
     * Returns a resolver with the given base directory.
     */
    public static PathToFileResolver pathToFileResolver(File baseDir) {
        return FILE_LOOKUP.getPathToFileResolver(baseDir);
    }

    public static DirectoryFileTreeFactory directoryFileTreeFactory() {
        return new DefaultDirectoryFileTreeFactory(getPatternSetFactory(), fileSystem());
    }

    public static Deleter deleter() {
        return new DefaultDeleter(Time.clock()::getCurrentTime, fileSystem()::isSymlink, false);
    }

    public static FileOperations fileOperations(File basedDir) {
        return fileOperations(basedDir, null);
    }

    public static FileOperations fileOperations(File basedDir, @Nullable TemporaryFileProvider temporaryFileProvider) {
        FileResolver fileResolver = resolver(basedDir);
        FileSystem fileSystem = fileSystem();

        DefaultResourceHandler.Factory resourceHandlerFactory = new DefaultResourceHandler.Factory(
            fileResolver,
            fileSystem,
            temporaryFileProvider,
            textResourceAdapterFactory(temporaryFileProvider)
        );

        return new DefaultFileOperations(
<<<<<<< HEAD
            fileResolver,
            null,
=======
            resolver(basedDir),
>>>>>>> b4c09637
            temporaryFileProvider,
            TestUtil.instantiatorFactory().inject(),
            directoryFileTreeFactory(),
            streamHasher(),
            fileHasher(),
            resourceHandlerFactory,
            fileCollectionFactory(basedDir),
            fileSystem,
            deleter()
        );
    }

    public static ApiTextResourceAdapter.Factory textResourceAdapterFactory(@Nullable TemporaryFileProvider temporaryFileProvider) {
        return new ApiTextResourceAdapter.Factory(
            __ -> {
                throw new IllegalStateException("Can't create TextUriResourceLoader");
            },
            temporaryFileProvider
        );
    }

    public static DefaultStreamHasher streamHasher() {
        return new DefaultStreamHasher();
    }

    public static DefaultFileHasher fileHasher() {
        return new DefaultFileHasher(streamHasher());
    }

    public static DefaultFileCollectionSnapshotter fileCollectionSnapshotter() {
        return new DefaultFileCollectionSnapshotter(fileSystemSnapshotter(), fileSystem());
    }

    public static DefaultFileSystemSnapshotter fileSystemSnapshotter() {
        return fileSystemSnapshotter(new DefaultFileSystemMirror(file -> false), new StringInterner());
    }

    public static DefaultFileSystemSnapshotter fileSystemSnapshotter(FileSystemMirror fileSystemMirror, StringInterner stringInterner) {
        return new DefaultFileSystemSnapshotter(
            fileHasher(),
            stringInterner,
            fileSystem(),
            fileSystemMirror
        );
    }

    public static FileCollectionFactory fileCollectionFactory() {
        return new DefaultFileCollectionFactory(pathToFileResolver(), DefaultTaskDependencyFactory.withNoAssociatedProject(), directoryFileTreeFactory(), getPatternSetFactory());
    }

    public static FileCollectionFactory fileCollectionFactory(File baseDir) {
        return new DefaultFileCollectionFactory(pathToFileResolver(baseDir), DefaultTaskDependencyFactory.withNoAssociatedProject(), directoryFileTreeFactory(), getPatternSetFactory());
    }

    public static ExecFactory execFactory() {
        return EXEC_FACTORY;
    }

    public static ExecFactory execFactory(File baseDir) {
        return execFactory().forContext(resolver(baseDir), fileCollectionFactory(baseDir), TestUtil.instantiatorFactory().inject(), TestUtil.objectFactory());
    }

    public static ExecActionFactory execActionFactory() {
        return execFactory();
    }

    public static ExecHandleFactory execHandleFactory() {
        return execFactory();
    }

    public static ExecHandleFactory execHandleFactory(File baseDir) {
        return execFactory(baseDir);
    }

    public static JavaExecHandleFactory javaExecHandleFactory(File baseDir) {
        return execFactory(baseDir);
    }

    public static Factory<PatternSet> getPatternSetFactory() {
        return resolver().getPatternSetFactory();
    }

    public static String systemSpecificAbsolutePath(String path) {
        return new File(path).getAbsolutePath();
    }
}<|MERGE_RESOLUTION|>--- conflicted
+++ resolved
@@ -18,12 +18,9 @@
 import org.gradle.api.internal.cache.StringInterner;
 import org.gradle.api.internal.file.collections.DefaultDirectoryFileTreeFactory;
 import org.gradle.api.internal.file.collections.DirectoryFileTreeFactory;
-<<<<<<< HEAD
 import org.gradle.api.internal.resources.ApiTextResourceAdapter;
 import org.gradle.api.internal.resources.DefaultResourceHandler;
-=======
 import org.gradle.api.internal.tasks.DefaultTaskDependencyFactory;
->>>>>>> b4c09637
 import org.gradle.api.tasks.util.PatternSet;
 import org.gradle.api.tasks.util.internal.PatternSets;
 import org.gradle.internal.Factory;
@@ -121,12 +118,7 @@
         );
 
         return new DefaultFileOperations(
-<<<<<<< HEAD
             fileResolver,
-            null,
-=======
-            resolver(basedDir),
->>>>>>> b4c09637
             temporaryFileProvider,
             TestUtil.instantiatorFactory().inject(),
             directoryFileTreeFactory(),

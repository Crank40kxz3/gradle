--- conflicted
+++ resolved
@@ -61,12 +61,8 @@
     private
     fun valueOrConvention(fieldValue: Any?, bean: Any, fieldName: String): Any? = when (fieldValue) {
         is Property<*> -> {
-<<<<<<< HEAD
-            if (!fieldValue.uncheckedCast<ProviderInternal<*>>().isPresentInternal) {
-=======
-            val present = DeprecationLogger.whileDisabled(Factory { fieldValue.isPresent })!!
+            val present = DeprecationLogger.whileDisabled(Factory { fieldValue.uncheckedCast<ProviderInternal<*>>().isPresentInternal })!!
             if (!present) {
->>>>>>> c8a06ea8
                 // TODO - disallow using convention mapping + property types
                 val convention = conventionalValueOf(bean, fieldName)
                 if (convention != null) {

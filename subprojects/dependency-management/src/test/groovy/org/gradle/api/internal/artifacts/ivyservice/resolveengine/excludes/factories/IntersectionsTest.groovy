/*
 * Copyright 2019 the original author or authors.
 *
 * Licensed under the Apache License, Version 2.0 (the "License");
 * you may not use this file except in compliance with the License.
 * You may obtain a copy of the License at
 *
 *      http://www.apache.org/licenses/LICENSE-2.0
 *
 * Unless required by applicable law or agreed to in writing, software
 * distributed under the License is distributed on an "AS IS" BASIS,
 * WITHOUT WARRANTIES OR CONDITIONS OF ANY KIND, either express or implied.
 * See the License for the specific language governing permissions and
 * limitations under the License.
 */

package org.gradle.api.internal.artifacts.ivyservice.resolveengine.excludes.factories


import org.gradle.api.internal.artifacts.ivyservice.resolveengine.excludes.simple.DefaultExcludeFactory
import org.gradle.api.internal.artifacts.ivyservice.resolveengine.excludes.specs.ExcludeSpec
import spock.lang.Shared
import spock.lang.Specification
import spock.lang.Subject
import spock.lang.Unroll

import static org.gradle.api.internal.artifacts.DefaultModuleIdentifier.newId

class IntersectionsTest extends Specification {
    @Shared
    private ExcludeFactory factory = new DefaultExcludeFactory()

    @Subject
    private Intersections ops = new Intersections(factory)

    def "intersects identical specs"() {
        expect:
        ops.tryIntersect(spec, spec) == spec

        where:
        spec << [
            group("foo"),
            groupSet("foo", "bar"),
            module("foo"),
            moduleSet("foo", "bar"),
            moduleId("foo", "bar"),
            moduleIdSet(["foo", "bar"], ["foo", "baz"])
        ]
    }

    @Unroll
    def "intersection of #one with #other = #expected"() {
        expect:
        ops.tryIntersect(one, other) == expected
        ops.tryIntersect(other, one) == expected

        where:
        one                                                     | other                                                                                                    | expected
        group("org")                                            | group("foo")                                                                                             | factory.nothing()
        group("org")                                            | group("org")                                                                                             | group("org")
        group("org")                                            | groupSet("foo", "org")                                                                                   | group("org")
        group("org")                                            | groupSet("foo", "org", "baz")                                                                            | group("org")
        group("org")                                            | groupSet("foo", "baz")                                                                                   | factory.nothing()
        group("org")                                            | moduleId("org", "bar")                                                                                   | moduleId("org", "bar")
        group("org")                                            | moduleId("com", "bar")                                                                                   | factory.nothing()
        group("org")                                            | moduleIdSet(["foo", "bar"], ["org", "bar"])                                                              | moduleId("org", "bar")
        group("org")                                            | moduleIdSet(["foo", "bar"], ["org", "bar"], ["org", "baz"])                                              | moduleIdSet(["org", "bar"], ["org", "baz"])
<<<<<<< HEAD
        group("org")                                            | module("mod")                                                                                            | null
        group("org")                                            | moduleSet("mod", "mod2")                                                                                 | null
=======
        group("org")                                            | module("mod")                                                                                            | moduleId("org", "mod")
        group("org")                                            | moduleSet("mod", "mod2")                                                                                 | moduleIdSet(["org", "mod"], ["org", "mod2"])
>>>>>>> 0b1c23e6
        module("foo")                                           | module("bar")                                                                                            | factory.nothing()
        module("foo")                                           | moduleSet("foo", "bar")                                                                                  | module("foo")
        module("foo")                                           | moduleId("org", "foo")                                                                                   | moduleId("org", "foo")
        module("foo")                                           | moduleId("org", "bar")                                                                                   | factory.nothing()
        module("foo")                                           | moduleIdSet(["org", "foo"], ["org", "bar"])                                                              | moduleId("org", "foo")
        module("foo")                                           | moduleIdSet(["org", "foo"], ["org", "bar"], ["com", "foo"])                                              | moduleIdSet(["org", "foo"], ["com", "foo"])
        groupSet("org", "org2")                                 | groupSet("org2", "org3")                                                                                 | group("org2")
        groupSet("org", "org2", "org3")                         | groupSet("org", "org3", "org4")                                                                          | groupSet("org", "org3")
        groupSet("org", "org2")                                 | moduleId("org", "foo")                                                                                   | moduleId("org", "foo")
        groupSet("org", "org2")                                 | moduleIdSet(["org", "foo"], ["org2", "bar"], ["org3", "baz"])                                            | moduleIdSet(["org", "foo"], ["org2", "bar"])
        moduleIdSet(["org", "foo"], ["org", "bar"])             | moduleIdSet(["org", "bar"], ["org2", "baz"])                                                             | moduleId("org", "bar")
        moduleIdSet(["org", "foo"], ["org", "bar"])             | moduleIdSet(["org", "bar"], ["org2", "baz"], ["org", "foo"])                                             | moduleIdSet(["org", "bar"], ["org", "foo"])

        anyOf(group("org.slf4j"), module("py4j"))               | anyOf(group("org.slf4j"), module("py4j"), moduleIdSet(["org.jboss.netty", "netty"], ["jline", "jline"])) | anyOf(group("org.slf4j"), module("py4j"))
        anyOf(group("G1"), module("M1"), group("G2"))           | anyOf(group("G1"), module("M2"))                                                                         | anyOf(group("G1"), allOf(anyOf(module("M1"), group("G2")), module("M2")))

        // for operations below the result can be further simplified, but it's not this class responsibility to do it
        anyOf(group("foo"), group("bar"))                       | anyOf(group("foo"), group("baz"))                                                                        | anyOf(group("foo"), allOf(group("bar"), group("baz")))
        anyOf(group("g1"), moduleIdSet(["a", "b"], ["a", "c"])) | anyOf(group("g1"), moduleIdSet(["a", "b"], ["a", "d"]))                                                  | anyOf(group("g1"), allOf(moduleIdSet(["a", "b"], ["a", "c"]), moduleIdSet(["a", "b"], ["a", "d"])))
    }

    @Unroll("intersection of #one with #other = #expected using normalizing factory")
    def "further simplifications are performed by the normalizing factory"() {
        given:
        factory = new NormalizingExcludeFactory(factory)
        ops = new Intersections(factory)

        expect:
        ops.tryIntersect(one, other) == expected
        ops.tryIntersect(other, one) == expected

        where:
        one                                                     | other                                                   | expected
        anyOf(group("foo"), group("bar"))                       | anyOf(group("foo"), group("baz"))                       | group("foo")
        anyOf(group("g1"), moduleIdSet(["a", "b"], ["a", "c"])) | anyOf(group("g1"), moduleIdSet(["a", "b"], ["a", "d"])) | anyOf(group("g1"), moduleId("a", "b"))
    }

    private ExcludeSpec group(String group) {
        factory.group(group)
    }

    private ExcludeSpec module(String name) {
        factory.module(name)
    }

    private ExcludeSpec moduleSet(String... names) {
        factory.moduleSet(names as Set<String>)
    }

    private ExcludeSpec groupSet(String... groups) {
        factory.groupSet(groups as Set<String>)
    }

    private ExcludeSpec moduleId(String group, String name) {
        factory.moduleId(newId(group, name))
    }

    private ExcludeSpec moduleIdSet(List<String>... ids) {
        factory.moduleIdSet(ids.collect { newId(it[0], it[1]) } as Set)
    }

    private ExcludeSpec anyOf(ExcludeSpec... specs) {
        switch (specs.length) {
            case 0:
                return factory.nothing()
            case 1:
                return specs[0]
            case 2:
                return factory.anyOf(specs[0], specs[1])
            default:
                return factory.anyOf(specs as Set)
        }
    }

    private ExcludeSpec allOf(ExcludeSpec... specs) {
        switch (specs.length) {
            case 0:
                return factory.nothing()
            case 1:
                return specs[0]
            case 2:
                return factory.allOf(specs[0], specs[1])
            default:
                return factory.allOf(specs as Set)
        }
    }
}<|MERGE_RESOLUTION|>--- conflicted
+++ resolved
@@ -65,13 +65,8 @@
         group("org")                                            | moduleId("com", "bar")                                                                                   | factory.nothing()
         group("org")                                            | moduleIdSet(["foo", "bar"], ["org", "bar"])                                                              | moduleId("org", "bar")
         group("org")                                            | moduleIdSet(["foo", "bar"], ["org", "bar"], ["org", "baz"])                                              | moduleIdSet(["org", "bar"], ["org", "baz"])
-<<<<<<< HEAD
-        group("org")                                            | module("mod")                                                                                            | null
-        group("org")                                            | moduleSet("mod", "mod2")                                                                                 | null
-=======
         group("org")                                            | module("mod")                                                                                            | moduleId("org", "mod")
         group("org")                                            | moduleSet("mod", "mod2")                                                                                 | moduleIdSet(["org", "mod"], ["org", "mod2"])
->>>>>>> 0b1c23e6
         module("foo")                                           | module("bar")                                                                                            | factory.nothing()
         module("foo")                                           | moduleSet("foo", "bar")                                                                                  | module("foo")
         module("foo")                                           | moduleId("org", "foo")                                                                                   | moduleId("org", "foo")

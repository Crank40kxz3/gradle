--- conflicted
+++ resolved
@@ -20,462 +20,9 @@
 
 <!-- Do not add breaking changes or deprecations here! Add them to the upgrade guide instead. --> 
 
-<<<<<<< HEAD
-<a name="java-modules"></a>
-## Building, testing and running Java Modules
-
-With this release, Gradle now supports the [Java Module System](https://openjdk.java.net/projects/jigsaw/) with everything you need to compile and execute tests for Java modules. You can also build Javadoc and run applications. 
-
-While there is some overlap with Gradle's dependency management features, Java Modules offer additional features like module boundaries that are enforced by the Java runtime.
-
-The only thing you need to configure is _module path inference_ for the Java plugins:
-
-```
-java {
-    modularity.inferModulePath.set(true)
-}
-```
-
-Then you just need to make sure that you write a proper Java module by providing a `module-info.java` descriptor as part of your sources:
-
-```
-src
-└── main
-    └── java
-        └── module-info.java
-```
-
-For more details, head over to the documentation on 
-[building modules](userguide/java_library_plugin.html#sec:java_library_modular), 
-[building modular applications](userguide/application_plugin.html#sec:application_modular) and 
-[testing modules](userguide/java_testing.html#sec:java_testing_modular).
-
-Also feel free to explore [the samples](samples/#java_modules).
-
-<a name="precompiled-groovy-dsl"></a>
-## Precompiled Groovy DSL script plugins
-
-Gradle now allows precompiled script plugins to be written using the Groovy DSL in addition to the Kotlin DSL.
-
-Precompiled script plugins are binary plugins that are written in one of Gradle's DSL languages and look like regular build scripts.
-They can be resolved and applied using the `plugins {}` block. They can also be published and shared just like regular binary plugins.
-
-For example, a Gradle script in `buildSrc/src/main/groovy/my-plugin.gradle` can be used as a plugin in the main project as `plugins { id 'my-plugin' }`.
-
-Precompiled script plugins are covered in more depth in the [user manual](userguide/custom_plugins.html#sec:precompiled_plugins).
-
-There is also a [sample](samples/sample_precompiled_script_plugin.html) available that you can download and see the feature in action.
-
-## Dependency management improvements
-
-<a name="dm-lock-format"></a>
-### New dependency locking file format
-
-[Dependency locking](userguide/dependency_locking.html) is a mechanism for creating reproducible builds even when dependencies use version ranges. Gradle has had support for dependency locking for several years, and in this release, Gradle has a new experimental dependency locking file format.
-With this format, Gradle generates a single lock file per project instead of a file per locked configuration to reduce the total number of lock files in a given project.
-
-In addition, when using this format, the lock file name can be configured.
-This enables use cases where a given project may resolve different dependency graphs for the same configuration based on some project state as seen in Scala projects where the Scala version is encoded in dependency names.
-
-The format is expected to become the default lock file format in Gradle 7.0. For now, the format is experimental and requires your build to opt-in to try out the new format.
-
-Take a look at [the documentation](userguide/dependency_locking.html#single_lock_file_per_project) for more information and how to enable the feature.
-
-<a name="dm-variant-error"></a>
-### Better variant matching error messages
-
-This release introduces new variant matching error messages for the Java ecosystem.
-
-In previous releases, these error messages could be difficult to understand and sometimes lacked enough context to figure out what to do.
-Gradle 6.4 takes a first step in improving those error messages by making them more human readable and introducing some colors to the console to highlight problems.
-
-<img src="data:image/png;base64,iVBORw0KGgoAAAANSUhEUgAAAoUAAAE5CAMAAADRF6p1AAAC91BMVEUBAQEFAwABAgQGBgUCAwYH
-                                AwIEBQaqqqoBAxSbaDCJ4jMNAwICAwtJgaMRBQMpBgKicjkCBBofBwInXpIDBw4YBAJ9RhEgVoyH
-                                wx5j2zQFDSKleUBNhKQCF02mo5qK3CUCFBUFCRVEDwKBonyTnqQjEAYlBQICDkECBSkEIFcCBSIY
-                                DQYFL2dWdIqA4TOhpaJAeKRLKwiZk18HFzRx3jM2BwKgf0sCFEkEDy2KVB01bp4ILBlglKgIN3CG
-                                UBoHJluVazcabCntKSdHEgIyDwJRyDOZo6Z2jJuF4TMJGz8wBgIQQ3uqpXioqaM1WGx6pak5GAGG
-                                2C+JziCep6iJ3yxMGQJAIAqlnpKNeVwcNlZZRwIGSCJSiKQ/dpwuZpiFo4MpDwOkqak+CgIkeilk
-                                WQWSXSZGaIFpMwqCSxZhi6GLcVGaeU2Kp6pbJASHsRg+cZepnWmmh1EHIxNTHgWokl1lg5d4QAx+
-                                2TJgKARpPR58iAx/o4udmmgRJk8vFgodUonpHhGRp6mmkWmXgl92oZIHM2xMwTOHthlEtzNwNwaC
-                                ZkLuJhs7GQtaiqNpxDFAOQappIBLnSpzdwuBoaha1zQSXiaNnW6kjlmBYFE9rTNvoqkRTiKpqJEt
-                                HwMCCDhajo4LLmN40zKPWiQ5KgQjWo+WYitbBQLCJyhyoR4MPh6FoBOJ1CFZj50LGTKYh27dJyZW
-                                NRwYOWSScEZ4XTk3FCJxlaamJSeQo3ZqZUKFlqFbcZQ0oDIGGAM7TQgRDBmcDgKglYYrkTFPfZ2o
-                                l3WRoYyH1Cugj3UthCoRMwlKYYk6ZYRWOyYmS3FQGiJdnyttkR1qfpJ1qyEnEx95f4iMeW/qJiDL
-                                GhHBnQCHmhFuHyd0UCuBuiJcdQiziQCLm6TMJyhcUAa0ZwCgmABUUjazJSaAICWEqRdAkR+AmRNk
-                                lpuLiYJPTTdyCgUTIzlpzjNRqSynEAVZWXZHcRKWRwF9lqhHawCZZgCGpBWGCgJSbliYoIlXXkN9
-                                mnAfRE67AABOGUlEQVR42uyaSchOURjHz73n3oteXjNlKvOcKWOmIjIrmcpcZqJEZMq0IEopZIHE
-                                DhkzrCTJtFB2FjZWyMLGgo3nuef8vBwuwpvxqe873znP/Dz/e+65X8f8HRRnkfnllKXmP/3L9MtR
-                                mEQmtr/Bk/C30dEjNca3ockNa33zc478z5auWafJj1lA7sejHjN6fr9y+BhYQMhK0+Yl891EPPTh
-                                36WWbauPQuh3QOG3Uu1Bp76CL1D4s/rwD6AwmTm6x9le0fejsFvvuoXdhv+dhP5vhcIus3aH8X0T
-                                CpNBQ38MhZipUbw74udPo3jImw3ll28b/0fhN6Pw9OJfhEJo2JW/DYX1Zy10nRnQfdT0PQ2021LB
-                                eqkh+zFre+y4TvcUDYdlYaRBvvOKGkILIwMh32xRu1bL5hn4zE3tnsseTpmwe8iN0bdftRveOB43
-                                v4Zaxy5yEPohv8hf/RaHR+vIHD3kgnXeBSbzccDX/G48LhuoUh+Npx+MSn59urebfrExeorCcrOb
-                                w2WBY6NDR5Z2Gqz4xC92qUeXWS5+6kIfiAsUxt5f54MLZEF+4R8UFn63E4+pMuEbf1+KqOOkxQ5d
-                                s5e377P0RBqisMus4V2HHfgQhdv3Dtg3MEI+3AuQr7lq+ZZmq4aX4DMXFO4/J6tDNl1qUW9M2xHs
-                                UNhFLtxrQn6Rv/ottu9tdrNWiTl6yIXr5vitDeUzT8uGOGY7ftywX/tmE6caiHyL9sJk4rlyn6VL
-                                IvQEhQMAoVAMCo1xKMQvdqkH8RMPfSBuUFjb+ZO81onk8BL+v4pC4gEVUWJZrBYK8VdMLTeud2jc
-                                uV6ev0MdBIWpotBal33LuVPlPF4rFTh7FA6M4pP1LPLWShcAu4yd565Redty40ojD2pfx09kvsbN
-                                G/U8lcp8SL/GcwZ2OrbS2kyrjV30FljLQ7TLoRA+dgv81W8xMDW7No3t7/15vZQ8wnVd+/B9LfxU
-                                +fHJfu3dukucfL/0Ro631kvRi5tuXzq8XNwF/GKXekj8kcbv40msRyFxexTGWeT9bW1e7vRsscF/
-                                ARKAWhCPjL8FCtkLtUuafc06SyJBYSly2UvGC/J6JA4WvLGlq2u0231NLCjRmsQ21Y5JhSKRLw3b
-                                VkNIjtGxQ5GfjzCNeg7VgLTqQzsdkxbU1mrLm9T5RS+xDgHo11e/yseO+Pycv/otmkQaNHPiJY9w
-                                XdH4IQrhm2YTHz2/2MBQP+pTgEJ9wU6pUaN5Cb24aatHmyYXdwG/2B3SrzxnaBdF4TpX9ACFxKU6
-                                xwWFtb0/YY843nuswf+3o5D1jMh+HQqzLrMWikCcyTOZur1wiYnn1JNs+svrsrIX2uRjFHr5unRB
-                                vSoyRN6qvGj7xB2KpFgulto9B4JCrboxOQrj1h796Kk7taf2QSF8EBj6c+fcfC/pK/NUDQgqVc++
-                                3zPbTs3zFdSnak/WSurNptr1OGvp9ay1ZsC+JfQvkXwjt/d3Or04Ea5ImHyU/ES+/84N5UTOgpnT
-                                s/Zk865z+jUIuqB+3NPVSGJWP+yFHoXrm/n4s/wdYYW0cnlcueLLydYO2dTXir+u6s9K4eacShP8
-                                a9wVyjRM9Z6TIW7i0bmSf5eRt3IqC8Ywh48dRtbx5+ag8JP8AzmrU/eN3EDOJ/P6LF2YJlK6MZfr
-                                lawd8KxJvkcN77r5QC0bBShEXp5S6W9uMFVfXl74F7a0nnm1sYkdv/7sC+11HqJQ9PLu+z04RY+9
-                                0KCPX+xKRp/zV3+WnquGl/y8gcSbo7v+LJdHax+H+MtR6M5nL8pZjsLMopdMvN/1zNIlDvDiy53f
-                                FpZMnKNQyifOdczxnUT9N24obb7cvKx6cj5L9etkwOmB6cdd4Osks95vY+rIXtjFxV927whNspP0
-                                IbPkN2THtGaz65XjlhsXW/UnEL69cWVi+zMHN8b70b7wLBF3JZ4siq2vc8KTrTATdlxBIXP42GGU
-                                /J0f7y/W0X6CQnZI5LAnQ+3z8q12LuVbLZFvyRl365WEe/5ajVOR4dsyQKHpo/Lto8zWvzdKvxEz
-                                m/vKvHym33QzpgnWW+f8ZEA+T02jj1C4fsDgGkKr+3oUoufcaYi5/VNW9i6bVfjiN7Gf8WfcN+aW
-                                1Li5JV6fh7VeX9YdChPNv5fp5OIY6/XcN6/Ww/raDXD5SndP706srAg+89HlX/vBk1Yz7goKRE/l
-                                FIWm88bFBShMvd+IuoNC4iceSVL7QD5Zs4nXWs2YbOJGzl/JmI5HDnXIUvyLK1Do/JikgkLiJh6O
-                                hTTXAxSsQG4OX2Sxwygs58f5c3JZIQqRw59fTNDyjz7eKjaYsmO7KXLBnNHp4gJUZZY5fOx/ao9n
-                                k+iw/+mIhn4zkiU7Pm+eyAT5Iod91pGnHl/tQpKpPPaw87UuVPxUyMUfoCeMn7jwy/In9opR6JJD
-                                PqhTgMJq5y9TZOiDz5E/P5sdTM5n4ZwRUX4TB3P42EcvRDVa8AtGVaOL7geUE3qQLz8wWEce51/r
-                                AuvfsxdAX0JhGH+4W7CM3DeiUBd0FtYpiL3K+bPIe5w5723HqfQDYoIc8xAZ6sXboQyRPifMPd9i
-                                Er2ivRB+8Wiy/BuTuDiv+OPCJ/kiB4P1UD48F4VdIA+qix0I1ARdwE8hCukeciEK8Ut8yNG30A7x
-                                os+xMKhTcC6sev5+kTclaGKHLkAhWzn/FA/nfuSNoWPAZw4f+wFf57oAwS8cCZJvNPLATpAvcsTP
-                                HHnshd+IYRfyeD/oAnYgnxF+kAvzC/kcgZD7BIX4JT7k6Ftoh3iJx6VgwjoVfCNXNX/IPwt/NGX2
-                                Z95K/fPr8WdRfkvzz7+pSfw/6VbqH1+PP4x4o1Xl1uvX7X6zHON33e8jbvKtym1YbsHiJSfzRUIu
-                                1/v1tzmD27Xf2a8gf+5EVe/Wa/VvcSLH+AMorG5fuQX73Xq/EVHnn3DrFhT+iluv1Uch/n4rFHIL
-                                ttp6xXWuxr1GcMH6d90PJZ5vvvX6H4U/cAv2e/V+YxSCi+qg8M7rXqVq3nrlVmt4exR57HJbEzmI
-                                25shCr/hlmmJW6Y/8zZs/JXbsNyCJT/yh48d+NhHD/vEQf2xQ57kjXxo71MUfvl27Tt27iC3iSCI
-                                wrATiISUiBuw5wLZcAo2LLgBGyQkViCx4yQcgBMEiT1n4C64nfk0yeu0JrI8pJ3024w8XV1TVXmZ
-                                ePCPzaNF1/KF8zlvR3msB6XccOGzX1//fnh7shr1impFaaJAxcuL1kyKFb1ZuXCZMmXCVWjY7Cfv
-                                afrTPyXdKr998qM0zF8efepbfJ2PDkPX8oXzOW9HebJOdamn0tXWiO9a1Gu6EOklHi0qvnZhoVpR
-                                mjM9Kl5etKY429Gb6cJlyvTnjjKlpFzRpPvSsNlPulB/+m/RrfKnC9Vh/vLoM11Y56N96Fpznvvk
-                                C+dz3o7yZJ0LdXFhi3o1haBexVsXX7uwUK01PSpeXrSmONvRm+HCe1OmlJQrmvRQNGy6UH/6J3ly
-                                vulCdViXR5/pwjof7UPXmvPcZ94Lc96O8mSdUdfCX+Qt9XrzdwX1epbUa7pQfMuFZTcVelS8lW2i
-                                Qmt6Rdu4Hb15Ls4xXShO/kJWFcqU1G2331mv9SEuzue9MPtp3gv1374Xpgu56vMu1vzl0We4MPLd
-                                /17IhXkv1KE++cKZnLejPNYXXBhPJ/ksNFGdqNft7tc3qNfaheI3m0J91i58MdGlEwW6ES/vNa05
-                                x9k+0Zvn4hzJ9cTJX55OUKZF6pbf+xev9SEuz6Nh/ZSyn3Sh/tKF8lhvuVAd5i+PPvUtvsoX8r4w
-                                r8+F+b7QnPXJF87nvB3lyTrVFfW0dHGbvtzsqNey+/QW9ZounJ95J+qV/BQmChU9Kl7ea1pzjqML
-                                NKc4x0muJ07+4kKUaZG65fcs57U+xOV5z5bo0+wnXag//beekdOF8qvD/OXRp77Fy7fkwrw+F5qH
-                                fOasT75wPuftKE/WeacLu/pX+odQef/Su56/+cHAlXqdxzHMtR/1Pq3T939efvv+sbne6zx6n2tf
-                                6n5a27+Ev7+ctdc7nUf3cx0aGhoaGhqq1MN3vi7n3UOFibgc36H61HQH8fUovsP01VP4DtVjU7f0
-                                6wF4POvDhZ2rX/p1uPDxqnf61SdF8thXIJBPlzOd6RMr189PkPRhPSlPdQ09hK46p199ai6PfZ5O
-                                xKM6Xb/lQutJNqlr6D/o6OhXBJE89nGheDW5fmjZhaWuodV1nPQrmlIe+7hQPKpzXxeqa2hFlf8d
-                                fpT0q3uhPHkvFL90L9RHulAGdQ2tqOk7PCud9E6/el8oj31cKB7V6fr5vlAf1oPyRG8OHm4dcWFD
-                                J53Tr56R5bGPC8V7Rnb9dKE+rCflOdU1XLiS/EU+zq+l+sfe1YXKFMTxM2fOOVctJ+sj5at8dm1E
-                                5LN81CpdDyjhZW0ooUgSIR8lHhQlSp6QeEOElChPUjx4W8ktPPEoH08e/GfO/O7YGQe77uXu+v/q
-                                7t4zZ2b+c+b8ds6cPb+dX46CCCxktBbC1vT1zWfhwBG7+GaitSDajYXFSsejHQGjpdCyV2QGg8Fg
-                                MBj56tBf71GOYAxGX4JZyOhLzF3Z0UHf3jILGf8Qc8nyr+vu5phZyPgnAAuDqDoq7VGPzro//ca0
-                                UQW4ekMd6qhXHfUrnrwtDaaQo6ySQDT3ZKw1v+Nk9AILw6678wXUo0otcOiTZSFGPFe96qpfSYWw
-                                VjnHFgctEuGROcOZhYzG5oVjX6bRGKMeVUqqqOqyEOrVSJp8m0ipIpQ7tpTCKrKmkgs1qbA6r+H5
-                                B7OQ8Ztj4bBnB1dFUI+qi2k4wmWhp14tQ/2qndswL5xyb3xy4di+S+dmMwsZAFz24K/pOdcntM7z
-                                vrg46GpKjv96/9xsLEzHKc/1qs/CzGE/wdqocICFOnW2HFZdslOZs6sArhM+gPh+e+B4z08g2wjG
-                                cRTe4Y5zPVgYTL1XNo7/Q8y8MCWV6KSuuz4LiybfyEqmfrVjoXbkLyRi8cR1+yiQsM761lHfAPHh
-                                nIrtOsd7dkxsE8A5Xo9GwnOuBwuJQlcLPY7+e6bfuE/3FV3btEoU6lCwMJqn8+EeWRK+V6cSJ0sV
-                                Uq8ShRQLHfdn98pb54jvOd4zC9sD3zv0y8B1rs910FfzQjDDr9Jxdw0Tx7WZfpeEAOHPWOg683uO
-                                92zc2R5QLABlktjxl8d74jnoh0caYCFSwMLk0r1y8FssxH6Phewc216wTvX0JrDtzMM8B31iYUpv
-                                8Pr3WUi58efkCEuVdftBbdcJ350X+s781vGer8jtA+McjzEH23X3qInvoI90/Y9/ic/eUU1dBlBN
-                                F/ac8J17ZN+Z3zre8wWZwa7qjH6EiC+LjH4N/mUmg8Fg/HTVSgajITALGf8cIVQGDnpnbdVEuDrD
-                                JDZBBetoGECeZqBX1lb1WQiEzML/EFEO2fBVsocm11aNpMtCDWYhoxkWNrO2KrOQ4a9T06MaDaWG
-                                mZA52ZAus4T6HFGpMj9W6lVioaJZQmOhFDQWUj5iYZgY1ascRmNhFuc4WIjqrEqBSCpjy8IsLrOw
-                                bWFUolArYCxU25Hwx0KoSukfUT+EFivZr5rAwnHZ2qqKqsTCRJIq9rBSvWJtVWnXVs2qC+fRvNCw
-                                0FHT6JihZBa2K7RK1NUP4s1lIdQO/s1KEmf3yIdjsFDO0vfIlE+xUML5Pg4ivSYsVYK1VcG5znwW
-                                0itfkdsYUkF4LMSVN5+FscfCvQHY7AgTFQtz4gAQNeawMGIWtjWEp6W2vIubY2HisFCtrSrz49h0
-                                acrzWPi/QdZdkXHW8Wuj/Hkh7XTnhXuhhq1jYUmvrZrkxAESKernp1Z4yPPC9odWiYIdSMi7IiPd
-                                Y6GvhsV+kCknjnOPjPL0pgC9LN8jMxgMBoPRB4ArT7MO882W61q2cU76O/5/bzcFf4KHb6hd4l2t
-                                Vg6A3msnjjy/X/vtynzmuKj1/WZu9fd7a+CCq3/JuwlkLv9BO9uPhX3Z/2O2j0rV8+LG9IR+b/W9
-                                brFUOfFnvuXdyxvY3xwL0c6GWThwRofG5f7LQhxXX2DM2dO7W4SF17a0Bgupnc2MhcNmXBX9eSxs
-                                pv+T2Fe5el6hWjvz/GpMLISqFVj4aNnjDxOXDNduhreHW1VrpnKl3jpPC9gcFlgDNtte6q39Sksg
-                                qqcvm1APVLQoh3SURxyochP9JHGSLA5S6Xa+Fb76cqD2heIFn7+cqdX2Bg9edde+TFbkqdUoZCA/
-                                v832PzlQ696hkglqxgckB94U6PXVRz0T7Nn/xOQCC6ne7q09YTuvbTHW49fN8VC/PXqZ2k+naSf6
-                                E66WTv/kshD5oCrGeUS/o96iyYf4iIPzFs4z5Yfp/t4rRX37C7N+3P5E6jhSzsv6HXFwXDhvOI7m
-                                VK7wTbYsfPp1E7HQqloNCw/eGT24a0I5WnEzJWdXgTEKKtcBg46enHfqcoxPdrY9X7gOt6XKXsqx
-                                pIB6oKJFOaSjPOKgvWiXFPgsgoXdZflK8ehzbUuqyPhmw4MzH2PcndD2UvmZ9j95eyJ98DrFWOey
-                                MDAstPv1lmXhQ6r34Ro7OZov1OsitDscOmfSyBVrvDED7bYsPLpWHR/Wxs1jIfoBqmLsRb+jXuRD
-                                fMTBeSuu1+WhWg6l+L32I844E6do4uC4cN5wnhsU/AvXQx4s3F3dSiyEqlWChXOGV+d3XtyhCx+B
-                                C7Z1zVY6w/DKYLAQ21jvUKIeNWx0vt8iCULVI8eRijb7FluViyhd1Z+SyjYOryCObS/a5bPwoyDi
-                                zCa6adLIF1s0kag+YmGYPHi7T/NRqt06jMdCSv8lCyNJLLRlqCmjxs3Y3HlxH/olvDJnkn/lsu22
-                                LNTHZ/sHspOeb/szFqIfoSpGreh31It8iI84OG9jUF6rlsHC3PZHsj5OiDhFE8dloTmOXmPhmsUz
-                                nx1cDlWrZWFaXVS6uIMuBKs7OkYVwEKjcsVRF9Aq9IJZ+xUs1MtxXpq5NDb1pEKpaFVrwoFULpLR
-                                rSwd5V0Wol0/YKEiyjf2zi40riKK47mfVVKjqUmFVgOtNkajxCixUYwVLBVtkwqhflFLE9RWNNDY
-                                UmptLFH7oLRQyIMQYpSibz5YbZFKBDFS8AuEFgRRQR8VH4ofoPjgmbnz29k96TXrktUk7oDeztc5
-                                Z87899y5uf89u1pQKHA0/9xtgDSYxcI0kjusKVsEZdZTcaUotDcPTipmY0+ceWDkz66CX1b0nfnh
-                                HfpBobebdck18f4xKyePT+zenK6yKGQ8rGKk4nctF/3U2bfXmG/8DQrz7QeF6AnR04gehULWYZt4
-                                c6ZYrbBMebPmWa5T2R3ZdgQyTFiCjR+eO9DlsH8x+WncavatfeHphviylQ1p5GOhkdN4eYbC1MY0
-                                Ww9MXWJrImOsPresndveiJKrnRznFSkGhWng2hUK0wg7SmOhrJP1ulgIComFDoXB1PdbrH4JlQ0a
-                                hbxRNK1GjuCuPkpFWCbfoDA2ON7tWMNyp2c5afer59557NzN7fjFtHcf2Vnk/8xO/Cm5cgPJlVvf
-                                ePlOi0JiSBwRG7heUIzCeptzl32UAU3O78htdOPSTH9ETl72rTC/CRRmciZfPfeV2N/s7Dd3fJl/
-                                e8HfTSoWlqIwjdhvwQ05fqM6cqJqVivMFtfv2QzydNIAy1WUhvKLEWnPhl1dct7YLqzWpBALQeEz
-                                TzeMnBT0hOssqxWWq4ArMV4IQoumiLqcF9aMjPlYKEs5/cxQKtnad0RGTrTKoTA0q4lS2h2qxVaz
-                                Ph8LHdvWnQthY4j5nAstCjkX/lYvaLCxMDDnwlceaZZz4d6GqYcaYkHVUCYTdkX2dPLrd61T8q8o
-                                MP1WvqDQxKh0/8+JuSPvaJ/a/7PTa9i/H+zbeNWxALvjvk/b5Xzl/A8K48D5s97lyq13/kk4T8WR
-                                zT7qXvtHCoUyLmMVN7OPzu/NFzh/gEL0Z3p8LDS5eO18UOj2f2lmf7Q2s5/5cQRu3P7id43COrff
-                                7HNgZsKwR4hGoe3PZbnKPw0K227bxTNyXIJCOT8s/ezblgc+FhTCauUZObvD1LscsF1Sj2Kpk/vV
-                                G3T1uPkOFXIcizbudvNce2GX0AMK04xtG1oUGvvJiMczMiic+vpL+4wcZ+fCaMo8I2+RXbbPyGaG
-                                NHzn+WY8I0/t//K7RwSFdaHtD/fbO/mgebiWugTCr0XOdu+3g7vuWTu2o66J9cizptgX6Tty5s81
-                                CblyuSM7/4DCyH0iBP+lKEwzVrHbxzhyfo94RgaFmf41AXpAIfNLUBias/mu9WJ/hN+d/R6FqdUT
-                                Rs7vCoUJ+13YZyO4OANb+Sikm0xv5FoFzgxgPHIojIfdqsbFtx4T1+oiTYyD/0idfgr2ap4iuV+5
-                                I5+3pE+ZWGiGoEezz2HdIp+LyoHLNO03Jvjx+F/7B7+hj4Jg5HKlsC/oQT5X2pX8sv2HHGWOHs+V
-                                onPwyj6buwcoxNuVopD28lCo26Pievjgp+0jLwwhR2eAR49RRb1cFPJ/nk6SHBS+/01rVKpHozDM
-                                QSHyy0Uh47X/td/CHBSyfntN81GIfK60K/nl+g85laAQfbLPDbLPWe5g7shBGSgECedFoW3X+8B4
-                                jULGF7Nbucqd4IOnkxLryQfLOZX51OnP9SJ1n6M2cCgk4qFH2r/8Zp+0cqc7Xyx0fTNQqHPg4g/l
-                                NyaU2KNRWOw39GkUsn4+obkoRD5X2pX8sv2n7WWdejxXjUK/z9bHOXdkWKYahYzTKCTXKuxV5jNe
-                                o5Dx6ndLdM7Y0vEB47hjUff92ouaLQvblnmgUOthHHrITUvRbFz8oXPgsg7tN+Zpe7R/8Bv6KNjj
-                                /ebUKRSqfeCKfiU/qsB/FPZdjeeqUehzB9dSX9Zy0NZ+T2telNoH0ZY4mL+fR8/dqIS9ONd8Rvnb
-                                wMCe1lkGmZflvS9WML/y0nj5UXlJcvXm4WVe/+zjKfavXGWU6vqRO7pex5wU1tlVLRRq9mK1UMjf
-                                DcsyGu/lzq8WCp3+eY7Cv/NDyTrmJQpnYY9WgEKi14RwHibH5Zdvz3bWZX/VXDmT8S6crZX1FaAw
-                                PNi718+fm4LcSneP+RqFULt6Z+cIxrcuWXJ0i7/mlvL9WPk65gMK39xRGQoJpS0DtwSCwj0Xj/xi
-                                LJ30n1XlvUuSSlHI/AWAQtMzCwphcgn6uJZZ8MN8QyFvfGCPwo7ULETYo6Vs1jhS7EXYq4meH959
-                                vbwRulesOXpmw+lOmg3onnj85maLwqU3TOybgcKMpepi5J5WLc97b/qLjtOdCd6jv6ffzBte1u3m
-                                I08WdNqs9+D9p+4/s+H5i4uOTafkDRR6Q/qd/ILcQ05uvE1i0Z0F/eyenW/tYxMyUt3KBjee+Zk/
-                                hjQKi+w/FjTdMLGberkoxB7WiT34kTr9yFfrkG09FkigINCwf/insA6tF3n406Dw+Ohz62kPR+7q
-                                ODvGJxAUwh6FHQmbUsdCWJKgUDN2YK/q+Uv75J3ImHAFb5vY8droyiL25ejybZtW56Kw7cj0fa89
-                                eUmDvZOINC3Pr37i6ZGxPReDAvrdZzWMAjPfyus08kTcxFftI50Hj35+2/Dxln3+gNB/R7uwNNFL
-                                P/KVXM55Wr94ffq+u0+yO0I1GG42S3s0cOOZjz80CtEzOT68zPxHvVwUYg/rxB78SJ1+5Kt1iJyX
-                                WyfHQYu3F//oWKj9hD8FhQ+Ovbzer0v0H+zXKIxcDlbYkZptCgph7GgUKrZqPQyk0hPkri7zmZCo
-                                30xb+PrE7p6OvdyRBxUK4+v635A3+bJvoFDJ86u3KB7Ce/RrFF7Xf2G9kSfiZAukd9OJrZesG2VK
-                                XeNW6ZOCXvqd/N3I1SikH/2H+oVxcKvYwzlh14nx4ZExmaJQiD8UCtGz9OGjd14n8ZB62SjEHrtO
-                                bw9+pE4/8tU6ZA8n9vXIWORiL/7RKNR+cv6Ueb3904Nej5kv6NYodLw92JGwTTUKYS/moRB+GyzG
-                                wu72nRoQuYPmHITXsz00+i5M3NNJolG4UQ6Nxd7T8orPM7F4DO/Rr1HYM3AM70sA8ijU55cep5d+
-                                5CNXoVDrNwcUKb07kLvx6I/fHvjsjyGNQvyhUYiecGPH3kvFXOrlohB7WCf2OD/6uu33/tJ+lHvV
-                                HQ9LlYK9+EejUPsJf8pJoKNlr9dj9tXIAoU76wyLMlplGFMu56oUzywn2euhG++RfmJhGsHnaHvz
-                                RY/CWNiYlq3qWIyF6T39w9uvPbJpdbdYZSy17Ubf5jfkOyN77jGx0KqJzF8SQnhzkcSuoljo30Qh
-                                TxpKYmEavS7eSxPpf9b0RxEozOa7WLglMt6vIBY6vYP5sVD0GxS7+EW55qMzT7x6RnakTBSiRwQ/
-                                cUSOcdT/aSwEZdjDp5k6/chX65Agc6Rlg2yNQuGssRB5PhZuOnHb9L0FPYdKYqGwG5fdfZJYWMi5
-                                2uzYlMTCNAoEV5596d7Wx1GYthXFwlg4uxlnunGrnZ/wtr2n/+Y1x0c3rW5zKISNIB/1IJQPOygM
-                                QoNC3v4Lj7DkXEi7l2fl+/PIPeZLfXc0pInrF46WnK/rQWEaufNMs46FJefCn/y5kH7OOyK33ciV
-                                gSL3fOfCHtEv9EA59zT99HuXfwjrWL6tY3gZ45mvUbjuqzUrLpLYgx45UbYMyGmSej4K18r+zzyf
-                                gTLsAYXU6Ue+Xod4aMA8lGoU4h/WQdF+wp9m33v672igfXJ8+rA/F8qzrLAbHQrDQs7VOsU2Tcm9
-                                CvuSO3IaZXdk2Ivckd18OBRJ4ydXtZz9ZdMgKHTcjCYJ6vb251CY+L8XhhaFGVtyuxhgvOdYqmKn
-                                k7fayOfZrP90p2FTPrZB7EBfmojBS0wGRTc/kxfloVDop6d6C8/I2wv9Tn4dcmUfrdy1m+2dbTnP
-                                hpl+8a55Fjz7VuJjrMSHgQsTxjNfo3BV36kO+WYleizaBZSFupdn5EwMcbUoLHqqw15Qhj2gkDr9
-                                yNfrMHKNdI1C55861qH1Ig9/mn1vvGhiB+3hurtafvgWFObw4ChU0kSzL6VoLov+Lfc8tmYuWxLW
-                                K/3eLhlY1M7VyeU84vTMnhMWveUW5M/rcqj/9mBu7SX7xsut1fGTiTwVoJB+U6U7jXJRmMfWzGdL
-                                etZrqV1pmqSpb+eqUFhuTlj0LioUhtueW18Ne5te7wXdc+mnuK+zYaOc0X2LZmOWtisU2v64cC4s
-                                3k3aQUceWzOfLQnrlX5vVxD7eVw1CsvPCRsHiw6FVbJ33WjL28uqofduuaObtyO+aDambmczPZs1
-                                5hm5mKJHO+jIYWvmsiUV6zVAP/FRzfN6/mlOWHutcbr+z6XGpqyVisuiZ1PWyvwok+NlsUArooBo
-                                NiX6FO+uTPsqGle5HlifVfBfjh6u57F+vmaGWzgotGUhohCOSZVRiB57raGwukXr03y1qqGQ8i+j
-                                kHXNDQoX+W/u11BYQ+F/U2A7hsdPtZx9UrNIDyfhyBcdH0jOTsUuLT3ILC9qh1VJPzlVbf99Ubdj
-                                SWp9sWJ/ar2Mx17eNFFvU3J1O2xL9NA/mx7mgQq9zjz/0b52bHpw3ZN71rMuzS7FPuSiJ49lmv3q
-                                5foCF8qxj/mt/QVaYDtevfm5w5fx3SzPEm1u3Dp9eEVfZy67NI2ycyHtsCZ9f+m8bseS1Po010Tr
-                                ZTz28tacepuSq9thW6KH/tn0MA906HXm+a9o/tsfTgyxrhnsUuxDLno0y9R7KfsFYFBILFzYKITt
-                                KLy7wLAyIsUivXbrxDvP5rNLwzTIUEg7rEnfXzqv27Eknb5cFDq9MfYwHnthEFGHfanHoQ+GEXro
-                                1+vT85mn2bOaParXQ3td07aB3tsT1jWDXYrdyEWPZpl6LwkB77oDXaBwUdyRC2zHjQM7zbkGFMJG
-                                XC3fDxhYIncMzS7VKKQdjoZGIf3djpPh9OWi0OkFhSHjsRc2JXW4Hnoc+sxuez1+3Wp9M/QwT7Nn
-                                NXuUedqv5h2YX9dMdil2Ixc9imVaei685t3ViwqFhu1oX7puHHjUxkIywMESTaNoRd/oygbFLh3k
-                                fitFUOhZp0LA8rfropyqrh8ULhN9SRY7OD0adESB3S1bT9EbmX43XnhrjybFrFZbD6MAxhjjXHsE
-                                q3aFioWe9RkaPfU6FtJPLIT1yTo0e1TFQi+/7UhL/yXNoNC3KxQiFz2aZapjYcZOXiwoNGzHVcJ2
-                                XGvPNcTCuMAibex7q/0aYTMqdqmKhbQbFBILDRaIhbAoPQqdvlafFc6gI00y1mQaOb31kevHPvnW
-                                TKdhZ8Jq7XZ1UMg42tEH2xIUwvJEjz4X0s88WJ+sQ7NH9bmQ9qWX9u7c1rs8gA1Ku0YhctGTxzKV
-                                c+Fhcy6EnWxz1y74c2Hq2I7ZMx4oTBNYpKHpf/6+Qg5U165QCOtUobDVo/BaNw9U8EwJFwf2ZxDe
-                                9J5hTWZ6DxcYZ4zHXsemDBxbsx4Usg5YnOiDbYke+p2eGc/I9DMP1ifr1+xR/YxM+6FR+Q7dyaO7
-                                YYPSrlGIXPRolmnpM/J22MlZ7tqF/oxs2aMqF6vmCeazUkHhXp0lEtblbDlBKci1TFZfxx7GkxEN
-                                BhHtzFPsV+YvbA6NZZku7lLEHo3zUJjDSgWFwuPep1AI67KMnKBKrqFm+Tr2MF6j0LazjsiPK0Eh
-                                8hcol8ewTBc7/yNjj6pcrJqt+nc5PK/YvOT+l5pVrtJyc4JSkGujWeDr2MN4jULamafZr349wUJF
-                                oWGZLih6bSWFOFiSi1WzVfNYqTk5XsvPqUpRuVWpYw/jQSETaWeeZr8yf2HfkWvlH5QaB7ZWFkuJ
-                                axzYWql2yc8rxw02qHD+5Dg/+lbNAqcF/ejV9sxRVlGtZ878Xm4OXl3X/q4VXa648l9CYUV62c35
-                                s77ycvBSr6o9cVkl0KUuKLdcNrwsCCZfeDEou8gbqZJ6euvtQX7J8ifukSmSYacK8nVZdflyX2E3
-                                NN9vDlCInOqgkBy8CwqF4QwUlg1D+Z28IDh0YLB6KHw0Mdf/BIXBgkbhX+xdTWgkVRDu190z6swy
-                                ceNEE1GSiFnFQCA4/jH4E9xAWEHMMP5gVgkYUA9GyMHIKnrRTRDdYMgqS4h/UTBGD55E/AEPMZ5W
-                                vImK5KTrZQUvXq33ur6pSU06M469MatdsOlUvXpV9V5/ef16prbeh4/uPxT6nh/61uVOKPTbRuF1
-                                H9Jdu4TONXYn9NO6yDVjjav9agzkfNK+4azNjEYJ9A4edd9gGfRvQGFUi9bg5H3wDfbdSftdjSiM
-                                ThPU/sATCol/4DD81+6G7/gs7NNf351cZo+J6/agVi7iQ21cfAOns1cju3V33cU9GARmuz6Pj9sL
-                                8k0f++PTGBFnRtfgjavhC17ZkXiut/My2FALGHHUqPzq2+Pvr3jF0Y3Ts90Lu6AQP4WksQGFXotI
-                                vOTi/HWvXGqydML9R4/fljG2ZmwharEogvzCK9yJ/Jm4tQp6B4/aLM+L8uivUVikk/a/fPKOAp+8
-                                fy94ZZ963zj55d33NqKQT9zX/sD3uyzTiwvwL2uCT3zWyGnkVHzqeSqVzITatqiVy/Hdidq4GoXO
-                                DuwChY67ceDyu+/1NQqjGrq3GGqfpHaX9WDjhj+Px8VxqlOz42v4gtd2EE9I83I9zYuuBcxxynr6
-                                yBeD5Z4PCsXR6oNrpQ/y7aCQ5AqFTfeGUHjr2SN04nMksech25qxRlAIuT2R37x7sUKhIleRjvSo
-                                iqeg0NX4ygOFNz3zhDFUi9advE8nrIJvsE8n7bNVhXmL8EZ/4PuveMfyN9Tij0GhrfF47YdPeSDU
-                                g7zyGUpNcPF1PnzLtW8+gXqQ0MOJvUEQg0KKW74TEhRyDd0MtU/WMsAobqrNG1h/qKsbg0JVw1dQ
-                                CB7tRZof/UT2n6ecJFUL2MWp6MD8ekdxdL2jr2e6qy0UUkOLKCwSLCzO0H7zb0/fdWOXyUYn3BcI
-                                hbfVoxByms0IpTEohN7Bo6RHhWLj1kKuRXsnodCdEg6+wX500n5j+ITWnfyB77/C8VfJX9HOKPTe
-                                eOHpt16TAsBc2zaPWrm33jjoziGW2ri1qqbGrYXhizui0IvibkAhrtxOKHzKOYU/i9LdUAg9XYMX
-                                vMzjLeya10KeF0/VAuY4BIGPnBjL5XoPF0crgkIhBp+3DYW+lfsKhruiEA9oXLndfiDwzkMU3zV0
-                                wn3mMqDQqdmxQp53KMGTyLV7zgZ+oD+vTTcQTiwK6C68k4kc3WRRaH86FqdNE+9a61F4hOOkk/bh
-                                iK/2/BCLLRfvIPsz1h/zdJZ9xAsKyYPc3SDr1jA/GxQfvuNJK3D3TE7oZ20fKNRroWSvvhjZCWic
-                                ZMOO716uw3PzK48xCv1sP6GW9AM+Kz9P+hlqz15+lNdC6kUU8hoWkgWOk6qfOvsB2Q8Cel4Flq2r
-                                wavjtrlVrs04O67qb3gT3ZeQ5ilLZ/hzLWB8IRzQ/NbqBi0PTQ8Uj/ce7gcKt50R67u3Er4CheA1
-                                DONRCMYTCfRu/ZoGYviEe4vCaLGJUAi5oNDQuKmVfQCKHvrLvjDktfAddnftb5eSFLVoeS18gvhJ
-                                ywsKI/tZ+t9GHz3+mASOn3ziPuIif25/RXze8rzfKggKyW9GUGj8213NW89/6+r7n7ZZHqE7URe1
-                                bQ9yfEDhhXyyP/aFkr1KdnDCf2AdkB+yH1Lc1z/+GO8LswHpD1h9Pis/z+0B4qbxD5C/TozLeHbe
-                                rF2LwtBE9gOf4+rkOPNcm80gbsxrCDsunjDgeeIz/EMDvQPR/NZqqE0M/TK4XMJaqFDoEId/25/L
-                                vkah2vU1QyF+uBOvTHTCvaAQtV9ZblHoRSjsd1mbQB8uWe4fvbMe9q7j/tG+kLJDjfn4Z7sViGrR
-                                GjyRwQsK2b59533pUCMK+R1Q+YN/QmHEw78hv59e8F5tPMg6tan6rx9CemNg+F0zz7VyM0Ah18at
-                                vfOG9dmrNB62eyQb+NZPxrvext3JKLR2H3f6vJ9Ee4B35JD98bttRuKMKkHX7EMP78TIeQIftftB
-                                +LGzQ+0uHr5/jEKiSM/LuvkdqNWjzG7SK/IJh8IjgkIhh8BQoZAbWgChRqG+q0CSJ7hUTbLmST+N
-                                QktOSPsdsckN2i7kYkPaWaz64SpxovXgUecPnaWjkD6FmrOGD9r3BRS+c4Qz9TltXbr5Uf5ww5n8
-                                cqVmnbEmeqiZW1+r9jqKG/asbNdau3KesrNnEK+qxUvNzlkmIXuS8uTHrIXNX5L3AoXoJt6ACpFr
-                                uxrFwuhwY1GIITZHoQh1LVr/rU/uRXYt3iX4rqhc85iaupJ9jFq2cSisvwIZFDeyfONRiH6CGolf
-                                1e51/ywKrVJS9prvC4magrA5ChlhraDQq28XHvDQKBSgabuQx6IQbHMUGo/9MTUBIWrJ0mxfd/T+
-                                HzLIrq2rQet4wZuQrtwcAonZALVs9dn9aEeWcn2tWkYhnFkFE1trF6hhG4gX7YibS5LTz4TsCTnc
-                                yTuy/U3ekRUINQrj35E9EQsKRe4pObOiILwIdAQQw6HYFTn+KQNgY1EI/wp14JVA1ZLFSyKya3WW
-                                cCwKIfSxUkIf6wlQWJ8trP1ZHZHX19iNq7UrqFG1dLVdAlKi9kBhMwIIm6FQK7Qsh739S95ubclS
-                                NvhX7RFwkkr/hL1zmlPjtQvC8w+FewhCPzBJ20sShSiD+q+icOTtse5DJiFKHoXZU733GNPXM9dl
-                                uZO5XO7BFvRB9nOsnbS8cwTC4vH1jmY6/UvdnW1AbyQ31bKy9ndIuAM0P+3HBxRCLykU9i3NDZh9
-                                TILCiH+kPRS2Tv9FFHYmgMK29E6OVYetZi638f4CZd7kiP7MN+qVSx9kvGRJT14C/SwKIzmh8G/0
-                                JxSqc4hO5XItROR/Rd+O3ofrfkBh2yT+9PycSxRiGsfHFo1bjctnK5PUp2cOfRQKv/8/obDliMLP
-                                CH3umqKwbb3i6JnjvxQcCsPPqsMNKJx5dXbj2wGatRwRrEnWotyMkyfGv1uAvj+ycYLSGX8Z6Ovp
-                                Pj37Y02OLEfH2/7gJ4asfUJQi/bgH/38zVzOPkG4HSiEHxntsYx92PyZZ330Rxx6/sXPoqH5uQ98
-                                qyhU8WJcDoVrpR9XavI1Ep+tdCBef/nE+LelHea7/Pts908FL/Y+TIy5JVz0Sz/+Pit/kHFZp9qf
-                                r+ZH+4U+4sU4wWu7Wo55YFobmtokd3EoLM5XVtdKZwpYC3XWojzYh44NzvyRh/5IdWF0enlouK+n
-                                ulXu6e6EHFmOxeOV1ZnRuS7w+Jtr1R78ox/2MWgHCuGnBpnpAgmXFg3roz/i0CiEn76l6a7+pbku
-                                8K2iUMeLcREKF0pzkzX7lGuyOjJU6UC8dFdXHhkTVEDvwHzlns9HFjwtV2GLvFyqThXW0CE261T7
-                                89T8aL/QR7wYJ3htV8sxD/wB0CPV4YmhLTyRDwOFAtJjJqR4gEKdtSi/Wx3RH+l9bv77culBisKh
-                                G3JkOU4Q739VHQaP0bZqD/41CtEOFMJPbfIrA6PTM6UtPcuIQ6MQfsKveu9Zo/UQfKso1PFiXMXj
-                                1Vk725DbcfYvVToQ7wRtk/p6BBXSv/rTSvx9QNgiL5dkULtkncJfHAq1X+gjXowTvLar5W4eQGHx
-                                VI7oWMa+ndgVUqNwmazY3kChzloEb63X6wtq5rosDzkye05Sb6IHwWO0rdqDf41CtAOF8FMbT+8X
-                                b69/MTusZxlxKBTKOJeHtugPVvgWUajjxbhohzNe3ZJ5tOO0MSDek2NTvJ9S871G1+5VT8tV2CIv
-                                q/T6mKxT+ItDofYLfcSLcYLXdrXczQMomOk5lglPdR/CZ0WtroUTnLUYv3a9vONaiCgmeF3RKGzV
-                                HvzvthZukRR+5B3r9Jn50+uHW0Uh/JDhM/PdneBbRqGOV9bC9edGK8/V7E3wWoh49dokfv3PR4YA
-                                LMg1CiGPQyHagcLma6H2C33Ei3GC13aVXK2FJ8e2PJ/+yGNQSLO1874QWYvgfX7OQx9rF/YLkCOK
-                                4vHu1eCbXzvA27+uRdhvwR78Sz+1L6TF6xjNGfzI+9r41Ob4XBf00V+jcO2ngeKp6oMyzvCzcZpI
-                                8DEoxP2QVh2vjGu9w0YIed9oZcXuCxGv3U+N1O3ToHdgc6FQLp3JaLlGIeRAoY5LZ51qf3p+tF/o
-                                I16ME7y2q+X+tn0hLaLusQcU4vNC/Y6sUYisRbkZIyfGflyVd1rZx50eqntHRhTEv007gAx4Ghe9
-                                yhE6WrQH/9yPRpuzNIV3NRrJr7O5Sgf8yBpbHaa7n4E++msUZsm9fSeEH3yuCl7sWTPVYVw9b/uK
-                                ouPFuCwKDxDMIcc7MuL1l8/yO6ua77JtX/G0XKMQcqBQx4V2jFv70/Oj/UIf8WKc4LVdLcc8IIkj
-                                edL7ov1sL2HCHqCteIsJfD4IFMbHBdpH9zlFYdLkb3ZPthGvP7JQoIdUJoE8GtqdNY/L20/3WWdd
-                                7K/ozkcUthcvdh4J+MttLBZaUNxX9zktcppSSimllFJK+4PayyNzWaTnPCcEfnBN6b9KbaAQmVN7
-                                gEL4oeu+R2EQUbrTPidVNAlNKtPfa57LTKT6KaKPtUxTYj+47jPSKMQvKQr3BoVeikJLKQoTQqHL
-                                ZiSocRYiZzMKBDlL0UTtxgQjNjtRUOiyJVeN4WzKml7U7xAvnAbymbOVe8ql7klkT0KO/pwFKXYV
-                                Cu23muarKv1KdVoKOwHD7CWlKExoLbT7QlrvOAuRshlXKJsxBG3LUjw712n4W2jjMTpctuSfBWOz
-                                KQfXFqA34/oJCiE39CXuqd5hg7UQcvTnLMgC7GoU9tFes2+pMsko/NcpRWGSKKTMIt+mNrhsxmxY
-                                I8rMCTlLMWOoPUsZOfqJnJ1fP0Iocv/5DXrLLqMHKBS5Cb7K5Wg5AwohR3/KO3M1nWBXo9DZtn2a
-                                0J4tkSkKE0QhshA5mzEEUZZiuD1L0SJDUBhwtqSxuRvE12VpYl9IuiI3pGhxDBRCjv7IuYDdBhRS
-                                wuFn9EDeNyg0KQqT+qTGtxkXqJbE2Yy+v30tdAuYqV8Lt4i32ZIBsikdv2gs0VqYQS6R1YfcFOc3
-                                hs50kdSiEHJiFQphF348z13tI3xj1oG7rp6M/KJYEUPgKE7RSbUd9BN1RSkK2yap2WVR6Pl9nIVI
-                                2YyDNpsRtVyRpcjtR9y+sEz7QrvBKxjD2ZJYCyl/MNKb4f0kanYVuX+wOTa1mZvKGJs9ma/JO/Ra
-                                CLvsx+Mr0chYbtHy2BfuWL8Qcq+hXbTi6xeCRX8Q0KwoReE/pBDZjCFnIXI2o9Ry5SxFtJvAZicu
-                                2Jq8Los04GxJoNBAj/vh1kI+MTvd2Te6MWw4exJyjULYJYnzI9eZnuqwoJAoBoVN6xc2RyFUNNxS
-                                FCZC528tV0qBImzvSS3XeBSmT+Qk6Tys5UqvQ7Tj3JtarrEoTN9OEqHzt5ZruTT+bafZm1qucfvC
-                                9JOaZCit5fpParmmn1onQ2kt179BXvoNXvuU1nJNhrw0m+Ev9s4tNK4ijONnjxsvSUhEN5riQxOx
-                                9VIJFlJR462rwXgDG4NC67WtKD5ULGJUvORB2kq01do+aCmoxdZYIT5IfVBTfKj1JV4CDYpC+9B4
-                                gaLFF330m93zy0n+8bjbZbc9SeYPus7MN/N9M+ef2TnJ3/kEaWFhxag+C6McTOQtdpn0b8ooaD9x
-                                aGQue0/st9YsTM5P7OZ5YVA5xvL5/P4iBX4c3B0EuX0DzbWI09Zr1rCwcijLyMqY2F45lIU11RfW
-                                PEt2+El6WHjKkbviDMN7GcqV5lK3bISJT4f2ioE/VrVWWmv8nDQWgiqzkHnMGhZanFe4rHFzgYUx
-                                PAtnJwvJuE9GfDL5k9mf7ILFDPktgWb0j7Ik8nQmM/AD2jXzPuORX5hM+9off8SJX+xBqfipZxz8
-                                UMZPAMiGKHEzT+K3bIiPf3f3na9gNyOu9onDh8Z3KwvdR774jXxo3/DwMbPbY/9hTZE95bH8eF04
-                                CnFjv8RNnLpeOk9dp7SgyEIy7pMRn0z+ZPYnA38xQ/5jGc3ob+2WsfbGBp4OmfPxQrtm3mc8WEim
-                                fe2PP+LEL/agVPzUMw5+KOMHXGaZYW+wzLAaN/MkfmPh6x83xPPWuMLRY4tHjg60JJ8L8/tHjg4u
-                                M9blj7cs2o095dy+wWX2z4V0xy9xE6eul85T1ilIC4osJOM+2fLJXm0ZZguZ/cnAH2XIr1MWFtov
-                                f34ZT4fM+XihnXr8MB4sJNO+9scfceIXe1AqfuoZBz+UlYWWS74wpsbNPInfWPi+a8BO4yrE9qOx
-                                KJGFg6vD0cFjxrqBxVPsKds++M/I8HjkO/ZL3MSZtF6yntiefEC6Myyd8AwWwgIy65PJn5zvZOCP
-                                MuQ3zGTheTbLTy/k6ZA5Hy+0awZ/xtOM/9off9jhF3tQKn7qGQc/lJWF1qXgSeNmnsRvLCwkvsdO
-                                48qO7skXv3uT35Ed0xzrmqbYUw7aD4+7ZqDrRpy6XjrPaeuUIkxnoe4lPMV4LylkyG9I3gstt37A
-                                v0HcTj1+GM9yrQeW+b9QZxn/pX8yC7EHpeKnnnHwQzlpL9S4mSHxw0LsNK6R4YFljRPTWXg8YS9s
-                                mmoPCxsn8sODqwOAX+JO2gt1ninZC0uwMIgy4pPJn6fIuSrKkN9gG5tl9I9ZWGy/saGQ2d/KUab+
-                                FrzQTj1+GM8y/5/jMv9HGf9n9MefshB7UCp+6hkHP5TxE8d945IX7LylcTNP4oeF2GlcxqrmscNF
-                                FlIz3jLzXAjrsC+U+T33OMSJ/RI3cep66TxlnYJ0gN8XEq2+Y/IUeceMMuQ3FDP6P5Ih4z7tUSb9
-                                DJnzAe3U44fx7B3PZf4n43+g/fFHnPjFHpSKn3rGwQ9l/Og7ssbNPIkfFmKncWVHD+fHjxZZyKlv
-                                OD+4+syjeYfjvCPDOuxjFprlP3Fv/BI3cep6yTxT+45cHty5ajZjtsdfoOdtwTzHbH+Ksz3+IPtJ
-                                fjxV7xPlwD/FuRV/u31BNwceHh4eHh4eHlXRm1Eurb5MEIHsydvvszw8astCVRwBtEeegx6niIVj
-                                hb80Rb9O9fA41SxsCDzmJkR1iTqSv7yg0kSliJqS7qpi5FPVmZSTVJf8BQkW0t4+nDcMNDdO2Ic7
-                                F+Ymhg8dXRarLw+5z2H/XT2roapL1JGwEJUmKkXUlEBVjHyietRykuqSv6bDQtp1L3Q6j5E945Pq
-                                y7FDxyYGxob/CTxmMVR1iToSFqLSRKWImhKoipFPlD5aTlJdoiyChbQrC9tNaelUIKgvxw7t/nFg
-                                5PD+wGMWA9WlqjwpowlBpYh2A6iKkU9Uj1pOUl2isoSFtCsLR/LjmUk1pmfhHIGqLlFHovqEhagU
-                                k1hIO5/sfVpW1aXuhagvaU/aCz0L5xJUdYk6EtUnLESlmMRC2vlE9ahlVV3quRD1Je2F3a9Bz4UD
-                                LZ6FcwqiukQdieoTFqJSTGIh7XyqOpOyqi71HRn1Je2Od8P2jgwLeUf2LPSoKjgXeuGQx4nBs9Bj
-                                DsKz0MPDw8PDw8NjvkIUNjUdj7tPaw1uqCMe/FKu8oqon+qu4623PHxlE+UT00oRj0eZ9/1Vn4UV
-                                +eVppmd+jde831CZYo94UsPC8KUnz7EfjJdfqfwWyew115+Qvd5oe4bhqcWsSkX+q8VCxq8CCxmn
-                                Fk+dO+teCeYIC4NLnVri8udXnzoWFm8r9iw8YRZ+9OicYeElHz1tUZ7doHeOchcq9XqXqbKAfvzF
-                                UO0ZT1W5ykLq1U7HQ+2rLNQ7YPWOWe6MJR78Umb8Sx+8qSDx0PtoND7+wmorea27nYf5M476IW61
-                                FxUzcevdtlGcfIdc2URZ1crVvGu29nAMvOy1p+XO0fgnSO8ETdqL6Meqqj3jqSpXWUi92ul4qH2V
-                                hXoHrN4xy52xxINfyvGNatdnwpeubNE7WzU+VMjKKsZRP8St9qpiJm69I5bx2Aspq1q5qnfN1h7v
-                                PH+b5X6QO0fj2VGvd5kq6Meqqj3jqSq3+DN9QZ3e8ap2Oh5qX4XeAat3zHJPYikWOjWd+57Qewo1
-                                PpR32JViocat60U7cesdsUksVLVy9e+aBTW5q/Wq35+53X7k9c5RZke9rq6CftglPQ1V5epeSL3a
-                                6XiofRV6B6zeMcudsaVYaG9sz7xj0nW9s1XjQ4VcLgs1bl0v2olb7ohNZKGqlat112zNwebx3v3m
-                                n7s/hYXUl8tC1LclWYi6FhbqHa9qp+Oh9lXoHbB6x6zshbFHZWHjAzc+YRW6p2h8uhcyf8ZRPxq3
-                                rhftxE2vUnuhqpWre9ds7XHdV24T5u5PZSH1epepgn6ob9We8VSVCwv1jle10/FQ+yr0DljOV9PL
-                                nAtjv5TjeG+46N5nku9sJT5UyJzzmD/jqB/iVntVMRO33hGbxEJVK1f3rtna4+K33U+y3jnKXajU
-                                612mSSxEfav2jCeq3Ohd745leser2ul4qH0Vegcs75paJh78UmZ8d65366LvmhqfviMzf8ZRP8St
-                                9qJiTrzblvFgIWVVK1frrlmPU3MvYTpuuZ/t9yl6VOVphu98elP51umJ2yOFqPBp2vfxvc/WBeUj
-                                LXF7eHh4eHh4eMxE41sL7yrHLtz+R09ril/Ji/NoW7CxxZW219fXrzyBeee6e5uDk4jchr0l/bVv
-                                q2S9w+X1a4MKgL/yeIH9yWZh27aNKeagsjAI13gWpp+FJxxsV+eHtXoZJJ4q9BMWltt/Jguzb9XX
-                                lxFR+GV9/cJ7+EwDCyuA+tP1SRULf5hPLCw7ouxnxr7Cp2dhTJY33l3xwc6p5Pnpz/76la7H+s6/
-                                G3LdB77pb90SrOqoN2xsCQ/az/Bd5uvAZmv4ZVGw/o3+af2tfODbRbZqzt68JvnJbt+84vst2E+O
-                                17ag9Zv+nybrA/zjR+Mpczz86zwC2mGhzCfX/Vyd+7L5uyGypz9x6PrHfrZmsp/13UO5XBZqvMzL
-                                sXCo86edk/VDVv1HbzPxhjs2r/i28z/Wu+vP/tafm5Kf96qewhZOPc8/iSfMW/2Fsj7qF3tZX1rX
-                                fLGka8GHmLso+tY2DW2JWdi3cqjzwwY4Xvz+t1Lflu51OzqW5jb07lrfHbMht6l311Dnb03shYl+
-                                tnc8t2T9Xw3YM17bgr4jXQtaz6Ee//jReModD/8yj4B2WIifScqsa7LKbVszkT39iUNZiJ+2beta
-                                2rcZ2/FbJgs1XuZlLNzSufGhgPr27t5dyzt6m4nX2LtzzZS3QewaN/Xe9fnyLYnPgQlRz/OnVfsx
-                                b/UXyPqoX+yVL8D1KOz2sHCdM4lZuLe5bYFVKQsXvrjph67Olas6nsuEX/YtpfuQlbNmAQvVT/zf
-                                zia2ZzyLdrHtIUupxz9+NJ5yx8O/spB2WCjzCdf0Lupet77ziK4ycSgL8ZP9cuFdQ7YfUi6XhRov
-                                88pt6OvvvTleRzfP9m29zcS7qmdrxvpOYQX9+37emfgcCDuu5/kraGfe6k/XR/1iT7wy8prNPbaX
-                                3hyz0Ig+jYW9/8vC7dZ76i85dpg350VZqH7cbKbaM547p7ky9fjHj8ZT7nj4VxbSDgtnzGfhF+/u
-                                /aJ/qa4ycQgL43nu6DiyxoalXC4LNV7mZSecFX1H4nV083QxEO/2nrXRuUvWe8g+W3cFWq8spJ7n
-                                r6Cdeas/XR/1i72sLxztWLcot+G/Wdj1vyx8tbgXRj/vpfZC9aN7F+PpXoh//Gg85Y6H///bC49Y
-                                LX7i5fjmt03f7L25XBbixwb+bZM9JMrlslDjjffCvS92974YUL8q2guJV/em2G/4+fIOiEW9spD6
-                                JBbSDgtL74XqF3vi1dF/WbKjU1noVnnhPct7YhY6Nm+tm7kX5ja07jrt61+b43c5ORcm+Amj8w72
-                                jMe5iHr840fjKXc8/Mf95Fxom9dzNnGdT/u2FWsPrtjYgj39lYVDPy/KvdW3MsCPkWyFLTjlBBbC
-                                u7hV42Ve7u3ERUh9W3fvTncuJF537lo+5ZyGXePBLU1dnb/Vab2ykHqev8ZFO/NWf7o+6hd7Wd8I
-                                px+0V5/NM1kY7njX3mmmsrDNXp3cKbjeYS1P2d553rV3uDp9R4aFiX6yyzf3/LQL+5Dx3Dtix5R3
-                                ZPzjR+Mpdzz86zx4JzVe/dpf39us87HzzVJ7+nXY019ZeLq5t3dC/BTY7s4llOPx3DB9S/kMguk7
-                                isbLvBwLG43m1POOTLzhjj+id1ZZ7y7XvjPQemUh9Tx/jYt25q3+dH3UL/bEG6Qa7lyU5vGqDM4A
-                                FcWb41xW7V+8Ete8zRE/71gYHmx9SOItjztbmuzLugp7yul2Ck2Ka75i3rGwsng5eVTBX/2BrT7b
-                                pYeHh4eHh0cF2oyKdGSoSGuuCcEPnx6zF9VnIcqp2rMQP/bpWTirUQEbastCfq3lWTiP4FnocXIw
-                                VU36X+pFrUdtiZqR9lJqRvrBClVTJqk0qV//R+/NXZ2tD6GepJ7+xMe4ysLtRY3Nyuj+Fo9Ugb+a
-                                ozpU9aLWo7bkXEh7KTUj/WCFqimTVJrUO5HBWwuXshdO1tOf+BhXWdhm+2vbtt6HPAvTCBREqA5V
-                                vaj1KIxgIe2l1Iz0gxWqpkxSaVIfZO1/EzKRBiyknv7Ex7jKQmdrRE75X8/nK1BTojpU9aLWo7aE
-                                hbSXUjPSD1aomjJBpRmPb4ZTdWvU05/4GFdZ6ASHn/X5E2I6wV6o6lH2JK3XvZD2UmpG+qEiVTVl
-                                okqT8XObDnSYXBEWUq8sZFz88Glf4Qf6TSjnkUZwLkR1qOpFrQ/lXEh7KTUj/VCRqpoySaVJffZg
-                                z9qD9WszqCepVxYyLn74NPb21Btx/bkwjUBNiepQ1Ytaj9oSNSPtpdSM9ENFqmrKJJUm9av67Sej
-                                +8Au1JPUKwsZFz/x5/oFdor0LEwlZpviqXKs70z3TSXzGfOGhaev6Zm/muG0Y76wsKtzxbdLAg8P
-                                Dw8PDw8Pj7kLl5uIvMRJmfJprwyS3XCq39oi0RPzrBxj+Xx+f+CQ/XFwdxDk9g00VztO1mv+AJaR
-                                BbBaLEzDqtYkC3b4iWfhJHJXnGEgVx0oM1d6rVmo/mq9qvg5aSwEVWYh85g1LHSpbB+p8Gkt1iwy
-                                +nS0HVTqr/arih99upnqsRDMYCFuK4DEyTxmHQvJqE82vygLIZn7m6LsgWTAJ/N/EFhGfTf3yfaw
-                                +HTIjA8SMvQzHtkYM2TS1/74I078Yg9KxE894+CHMn40S2NG42aexG/ZDh//7u47X8FuRlztE4cP
-                                je+OyxljYZGM+eI38qF9w8PHzG6P/Yc1RfaUx/LjmXAU4sZ+iZs4db10nrpOaQEsLGTUD6KM9w1R
-                                pv4MmfujTKp1YTEDPj9rkz+BZIRljyAzPl5opx4/jAcLi5n075nRH3/EiV/sQan4qWcc/FCescff
-                                d+OSG948K6NxM0/iNxa+/rHVYqdxhaPHFo8cHTC6Aj0X5vePHB1cZqzLH29ZtBt7yrl9g7fZP6vp
-                                jV/iJk5dL52nrFNQwKn/m1ZoLKxz0V4fWEb9THYyC7YlD7bs1GTut6zShZzpZMDn3AEbrN2qrD16
-                                OmTGxw3t1OOH8WChZdI/J5jWX885VxfixC/2oFT81DNf/FDGj2TBzmjczJP4jYWFDP3YSVzw7cJE
-                                FhrDwtHBY8a6wlcz9pRtH/xnZHg88h37JW7iTFov4pJ1OlUsPNNeR96fuRfCAhe1A5n6yRNMhv2Q
-                                DPgzWHiezfLT1TwdMuPjhXbq8cN4+CeTvvbHH3b4xR6Uip96xsEPZWWhdSl40riZJ/G7/MOuFjuN
-                                Kzu6J1/87gX/8Y5sTHOsa5piTzloPzzumoGuG3Hqeuk8ZZ3SshfGLAyz5xf3wmxY2EuyLlN/4SkW
-                                95JsaE+PDPhh1maZdcuRZS/MuHZy4tu/w9DqAe3U44fxCpn9zy2wK3SZ9LU//ogTv9iDUvFTzzj4
-                                oYwfA2zOuj1G42aexF/Igp3NBthpXCPDA8tOm5jOwuNFmcfkXlgX7YVNmUwGe8pB40R+eHB1ht74
-                                JW7i1PXSeeo6FZCC/w/j3/bOHreNGIjCJLEUDEhIlRxAjYv0vsAilQ+RwidR73vEVSDkAsoJ0giQ
-                                AFdu5CopXLrMzu5+ofQERi5iZFfmQyx6OENyvHrgj/ViHsyF0fYL068/p/1N/Z65hH1VcwP+xG7A
-                                58Z+3RdyUz434+u+kHrGoT9u9ucmfW3PeOTJuMSDU/lTTz+Mg804Ke9uv6V583OSP3exEyd5GQsv
-                                1w8dC6nZvjveFzL3EY/t/Lqut1MHGJe8yTP3vMhLnpMbBmbd7wvTuzv7xtm1PUvyLnLG5Ab8/sZ+
-                                x436nf8TN+W70N+MD/BTzzj0x83+3KSv7RmPPBmXeHAqf+rph3GwGQeE/uypefNzkj8rMnGaV/Xj
-                                od7uYGHHvmV9e3Oxqw1P/RnZwzrisZ2b7+pn7wDjkjd55p4Xeelz+l8Ik4k/rGjN0H6H5UJrh/af
-                                OZt9ldn2VVUTT4S058VWhEkDBkp+6hmH/hjfKoK2TxkRx7jEJ2j+/jB/6ukn5UNb6e4ozks+PI/e
-                                JE7zct5wWME3WPZCNfHYRser1F6eG3lmn9fx+zGAzeBJFrosC2mhLPT7LMQL8Gsr+qOkjrhTLCQe
-                                aP4QUfKn9PR6ioWaNx783Yu2Dsq5KCxkW4YF61I8tn3Wso2a14tZiDUaFlb8EGbLu+hbd8ixkJ5o
-                                T0jyU884fX8wlKdK+5MsJB6cyp96+iGfDAuZRzRvMiF/WMi4mhfT3N9YGL35qSYee94s0Nc0SOOS
-                                N3nmnhf5y3MazOkkHK1IVRVcV/r9Ra2x+6WSQ2C3ItA+BPNTTz8Af6rvbfozU8cXPqQVKI1LnkDb
-                                a/7U04/ajAMyeRFH/jSWOFmRYSE1MdqLwbduluYUjw1PQT9uIG/yzD4vzcfsIZ2RX4jgxo2x5w8d
-                                /x2GNBe+lXdx7PmPloWqBUl2HivUl4oQ1nf17ZUbK8bOQh8Hdpx4NRaq4gigPbp2BQWvzULUl6JN
-                                f+L3VeVvKhQUFha8ElR1iTqST15QaaJSRE1Jc1UxUqJ6VDunurxAZRk7FuKfL+sGi8vZY1PYvvD9
-                                43Kzu07qy42Vy/HuFwucO1Jdoo6Ehag0USmipgSqYqT8iDpT7Jzq8qL/NJ25EL/OhbNG57G62/5R
-                                X643vx4X6+WzKxgvoqkuw57qEnUkLESliUoRNSVQtSYlqke1D5QMreoSFt5emcoSFuJXFs6X22gq
-                                ENSX682X+8Xq4bsrGC+iqC4j6khsNCGoFNFuAOLwU6J6VDunurxoVJam54WF+JWFq3prut9OBwcL
-                                54WFo0Y01WWF6rLTzVWmjmxVn5+7udBUmo1Ksf3ExVhYVRMHaIefEtWj2nt6t5ukukwqS2Ph077f
-                                NyyMTTNvtIs2F04n96gvoy9z4TlAVZeoI1F9ohVGpYiaEqiKkRLVo9o51SUqS9SX+NvZb6r7wsWH
-                                loVlRT4TBFFdoo5E9cmKjEoxtyLjp0T1qHZOdYnKEvUlfuPdsjkjw8LujHzjyop8TgiVU2WRCXSw
-                                0YSgUiQIqIoxldSLneBNzSH/KzsicEt+bCt5beMIs39+pJ8uFbRQ7S+aNmUh0rAcC/H3Jez2aqvq
-                                Uv5CRRS2JVvrCwvPCPFYdbmnE04sRKWYYyF+vlA9qi2qS2EhPDvwKwujfVdYeE6IedVlqPZYSH2O
-                                hfi1vdp51SUqS9SXyd8U8JJAV1h4ThiOvrAQ6e2isLCgoLCwoKCgoKCgoGAYGM7ppODN4jfM+Aok
-                                sRq1uwAAAABJRU5ErkJggg==">
-
-## Improvements to Java code quality plugins
-
-<a name="code-quality"></a>
-### Incremental analysis is enabled by default (PMD)
-
-As of Gradle 6.4, the [PMD plugin](userguide/pmd_plugin.html) uses [incremental analysis](https://pmd.github.io/pmd-6.21.0/pmd_userdocs_incremental_analysis.html) by default. This can significantly reduce analysis time on subsequent builds.
-
-For builds relying on a version of PMD older than 6.0.0, you will need to [explicitly disable incremental analysis](userguide/upgrading_version_6.html#upgrade:pmd_expects_6). 
-
-### Specify number of violations required before the build fails (PMD)
-
-The [PMD plugin](userguide/pmd_plugin.html) now lets you set the number of violations before the build fails.
-This can make it easier to introduce PMD into existing projects that may initially have many violations.
- 
-If you wanted to fail the build if the number of violations is above 150, you can set [`maxFailures`](dsl/org.gradle.api.plugins.quality.Pmd.html#org.gradle.api.plugins.quality.Pmd:maxFailures) to 150. 
-=======
 <!-- 
 Add release features here!
 ## 1
->>>>>>> 241d20ca
 
 details of 1
 

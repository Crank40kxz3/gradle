/*
 * Copyright 2010 the original author or authors.
 *
 * Licensed under the Apache License, Version 2.0 (the "License");
 * you may not use this file except in compliance with the License.
 * You may obtain a copy of the License at
 *
 *      http://www.apache.org/licenses/LICENSE-2.0
 *
 * Unless required by applicable law or agreed to in writing, software
 * distributed under the License is distributed on an "AS IS" BASIS,
 * WITHOUT WARRANTIES OR CONDITIONS OF ANY KIND, either express or implied.
 * See the License for the specific language governing permissions and
 * limitations under the License.
 */

package org.gradle;

import org.apache.commons.lang.builder.EqualsBuilder;
import org.apache.commons.lang.builder.HashCodeBuilder;
import org.gradle.api.internal.artifacts.ProjectDependenciesBuildInstruction;
import org.gradle.api.logging.LogLevel;
import org.gradle.execution.BuildExecuter;
import org.gradle.execution.DefaultBuildExecuter;
import org.gradle.execution.DryRunBuildExecuter;
import org.gradle.groovy.scripts.ScriptSource;
import org.gradle.groovy.scripts.StringScriptSource;
import org.gradle.groovy.scripts.UriScriptSource;
import org.gradle.initialization.BuildFileProjectSpec;
import org.gradle.initialization.DefaultProjectSpec;
import org.gradle.initialization.ProjectDirectoryProjectSpec;
import org.gradle.initialization.ProjectSpec;
import org.gradle.util.GFileUtils;
import org.gradle.util.GUtil;

import java.io.File;
import java.util.*;

/**
 * <p>{@code StartParameter} defines the configuration used by a {@link GradleLauncher} instance to execute a build. The
 * properties of {@code StartParameter} generally correspond to the command-line options of Gradle. You pass a {@code
 * StartParameter} instance to {@link GradleLauncher#newInstance(StartParameter)} when you create a new {@code Gradle}
 * instance.</p>
 *
 * <p>You can obtain an instance of a {@code StartParameter} by either creating a new one, or duplicating an existing
 * one using {@link #newInstance} or {@link #newBuild}.</p>
 *
 * @author Hans Dockter
 * @see GradleLauncher
 */
public class StartParameter {
    /**
     * Specifies the detail to include in stacktraces.
     */
    public enum ShowStacktrace {
        INTERNAL_EXCEPTIONS, ALWAYS, ALWAYS_FULL
    }

    private List<String> taskNames = new ArrayList<String>();
    private Set<String> excludedTaskNames = new HashSet<String>();
    private ProjectDependenciesBuildInstruction projectDependenciesBuildInstruction
            = new ProjectDependenciesBuildInstruction(Collections.<String>emptyList());
    private File currentDir;
    private boolean searchUpwards = true;
    private Map<String, String> projectProperties = new HashMap<String, String>();
    private Map<String, String> systemPropertiesArgs = new HashMap<String, String>();
    public static final String GRADLE_USER_HOME_PROPERTY_KEY = "gradle.user.home";
    /**
     * The default user home directory.
     */
    public static final File DEFAULT_GRADLE_USER_HOME = new File(System.getProperty("user.home") + "/.gradle");
    private File gradleUserHomeDir = new File(GUtil.elvis(System.getProperty(GRADLE_USER_HOME_PROPERTY_KEY), DEFAULT_GRADLE_USER_HOME.getAbsolutePath()));
    private CacheUsage cacheUsage = CacheUsage.ON;
    private ScriptSource buildScriptSource;
    private ScriptSource settingsScriptSource;
    private BuildExecuter buildExecuter;
    private ProjectSpec defaultProjectSelector;
    private LogLevel logLevel = LogLevel.LIFECYCLE;
    private ShowStacktrace showStacktrace = ShowStacktrace.INTERNAL_EXCEPTIONS;
    private File buildFile;
    private List<File> initScripts = new ArrayList<File>();
    private boolean showHelp;
    private boolean showVersion;
    private boolean launchGUI;
    private boolean noDaemon;
    private boolean foreground;
    private boolean stopDaemon;
    private boolean dryRun;
    private boolean noOpt;
<<<<<<< HEAD
    private boolean stdoutTerminal;
    private boolean stderrTerminal;
=======
    private boolean colorOutput = true;
>>>>>>> 2e486e69

    /**
     * Creates a {@code StartParameter} with default values. This is roughly equivalent to running Gradle on the
     * command-line with no arguments.
     */
    public StartParameter() {
        setCurrentDir(null);
    }

    /**
     * Duplicates this {@code StartParameter} instance.
     *
     * @return the new parameters.
     */
    public StartParameter newInstance() {
        StartParameter startParameter = new StartParameter();
        startParameter.buildFile = buildFile;
        startParameter.taskNames = taskNames;
        startParameter.projectDependenciesBuildInstruction = projectDependenciesBuildInstruction;
        startParameter.currentDir = currentDir;
        startParameter.searchUpwards = searchUpwards;
        startParameter.projectProperties = projectProperties;
        startParameter.systemPropertiesArgs = systemPropertiesArgs;
        startParameter.gradleUserHomeDir = gradleUserHomeDir;
        startParameter.cacheUsage = cacheUsage;
        startParameter.buildScriptSource = buildScriptSource;
        startParameter.settingsScriptSource = settingsScriptSource;
        startParameter.initScripts = new ArrayList<File>(initScripts); 
        startParameter.buildExecuter = buildExecuter;
        startParameter.defaultProjectSelector = defaultProjectSelector;
        startParameter.logLevel = logLevel;
        startParameter.colorOutput = colorOutput;
        startParameter.showStacktrace = showStacktrace;
        startParameter.showHelp = showHelp;
        startParameter.showVersion = showVersion;
        startParameter.dryRun = dryRun;
        startParameter.noOpt = noOpt;
        return startParameter;
    }

    /**
     * <p>Creates the parameters for a new build, using these parameters as a template. Copies the environmental
     * properties from this parameter (eg gradle user home dir, etc), but does not copy the build specific properties
     * (eg task names).</p>
     *
     * @return The new parameters.
     */
    public StartParameter newBuild() {
        StartParameter startParameter = new StartParameter();
        startParameter.gradleUserHomeDir = gradleUserHomeDir;
        startParameter.cacheUsage = cacheUsage;
        startParameter.logLevel = logLevel;
        startParameter.colorOutput = colorOutput;
        return startParameter;
    }

    public boolean equals(Object obj) {
        return EqualsBuilder.reflectionEquals(this, obj);
    }

    public int hashCode() {
        return HashCodeBuilder.reflectionHashCode(this);
    }

    /**
     * Returns the build file to use to select the default project. Returns null when the build file is not used to
     * select the default project.
     *
     * @return The build file. May be null.
     */
    public File getBuildFile() {
        return buildFile;
    }

    /**
     * Sets the build file to use to select the default project. Use null to disable selecting the default project using
     * the build file.
     *
     * @param buildFile The build file. May be null.
     */
    public void setBuildFile(File buildFile) {
        if (buildFile == null) {
            this.buildFile = null;
            setCurrentDir(null);
        } else {
            this.buildFile = GFileUtils.canonicalise(buildFile);
            currentDir = this.buildFile.getParentFile();
            defaultProjectSelector = new BuildFileProjectSpec(this.buildFile);
        }
    }

    /**
     * <p>Returns the {@link ScriptSource} to use for the build file for this build. Returns null when the default build
     * file(s) are to be used. This source is used for <em>all</em> projects included in the build.</p>
     *
     * @return The build file source, or null to use the defaults.
     */
    public ScriptSource getBuildScriptSource() {
        return buildScriptSource;
    }

    /**
     * <p>Returns the {@link ScriptSource} to use for the settings script for this build. Returns null when the default
     * settings script is to be used.</p>
     *
     * @return The settings script source, or null to use the default.
     */
    public ScriptSource getSettingsScriptSource() {
        return settingsScriptSource;
    }

    /**
     * <p>Sets the {@link ScriptSource} to use for the settings script. Set to null to use the default settings
     * script.</p>
     *
     * @param settingsScriptSource The settings script source.
     */
    public void setSettingsScriptSource(ScriptSource settingsScriptSource) {
        this.settingsScriptSource = settingsScriptSource;
    }

    /**
     * <p>Specifies that the given script should be used as the build file for this build. Uses an empty settings file.
     * </p>
     *
     * @param buildScriptText The script to use as the build file.
     * @return this
     */
    public StartParameter useEmbeddedBuildFile(String buildScriptText) {
        return setBuildScriptSource(new StringScriptSource("embedded build file", buildScriptText));
    }
    
    /**
     * <p>Specifies that the given script should be used as the build file for this build. Uses an empty settings file.
     * </p>
     *
     * @param buildScript The script to use as the build file.
     * @return this
     */
    public StartParameter setBuildScriptSource(ScriptSource buildScript) {
        buildScriptSource = buildScript;
        settingsScriptSource = new StringScriptSource("empty settings file", "");
        searchUpwards = false;
        return this;
    }

    /**
     * <p>Returns the {@link BuildExecuter} to use for the build.</p>
     *
     * @return The {@link BuildExecuter}. Never returns null.
     */
    public BuildExecuter getBuildExecuter() {
        BuildExecuter executer = buildExecuter;
        if (executer == null) {
            executer = new DefaultBuildExecuter(taskNames, excludedTaskNames);
        }
        if (dryRun) {
            executer = new DryRunBuildExecuter(executer);
        }
        return executer;
    }

    /**
     * <p>Sets the {@link BuildExecuter} to use for the build. You can use the method to change the algorithm used to
     * execute the build, by providing your own {@code BuildExecuter} implementation.</p>
     *
     * <p> Set to null to use the default executer. When this property is set to a non-null value, the taskNames and
     * mergedBuild properties are ignored.</p>
     *
     * @param buildExecuter The executer to use, or null to use the default executer.
     */
    public void setBuildExecuter(BuildExecuter buildExecuter) {
        this.buildExecuter = buildExecuter;
    }

    /**
     * Returns the names of the tasks to execute in this build. When empty, the default tasks for the project will be
     * executed.
     *
     * @return the names of the tasks to execute in this build. Never returns null.
     */
    public List<String> getTaskNames() {
        return taskNames;
    }

    /**
     * <p>Sets the tasks to execute in this build. Set to an empty list, or null, to execute the default tasks for the
     * project. The tasks are executed in the order provided, subject to dependency between the tasks.</p>
     *
     * @param taskNames the names of the tasks to execute in this build.
     */
    public void setTaskNames(Collection<String> taskNames) {
        this.taskNames = !GUtil.isTrue(taskNames) ? new ArrayList<String>() : new ArrayList<String>(taskNames);
        buildExecuter = null;
    }

    /**
     * Returns the names of the tasks to be excluded from this build. When empty, no tasks are excluded from the build.
     *
     * @return The names of the excluded tasks. Returns an empty set if there are no such tasks.
     */
    public Set<String> getExcludedTaskNames() {
        return excludedTaskNames;
    }

    /**
     * Sets the tasks to exclude from this build.
     *
     * @param excludedTaskNames The task names. Can be null.
     */
    public void setExcludedTaskNames(Collection<String> excludedTaskNames) {
        this.excludedTaskNames = !GUtil.isTrue(excludedTaskNames) ? new HashSet<String>() : new HashSet<String>(excludedTaskNames);
    }

    /**
     * Returns the directory to use to select the default project, and to search for the settings file.
     *
     * @return The current directory. Never returns null.
     */
    public File getCurrentDir() {
        return currentDir;
    }

    /**
     * Sets the directory to use to select the default project, and to search for the settings file. Set to null to use
     * the default current directory.
     *
     * @param currentDir The directory. Should not be null.
     */
    public void setCurrentDir(File currentDir) {
        if (currentDir != null) {
            this.currentDir = GFileUtils.canonicalise(currentDir);
        } else {
            this.currentDir = GFileUtils.canonicalise(new File(System.getProperty("user.dir")));
        }
        defaultProjectSelector = null;
    }

    public boolean isSearchUpwards() {
        return searchUpwards;
    }

    public void setSearchUpwards(boolean searchUpwards) {
        this.searchUpwards = searchUpwards;
    }

    public Map<String, String> getProjectProperties() {
        return projectProperties;
    }

    public void setProjectProperties(Map<String, String> projectProperties) {
        this.projectProperties = projectProperties;
    }

    public Map<String, String> getSystemPropertiesArgs() {
        return systemPropertiesArgs;
    }

    public void setSystemPropertiesArgs(Map<String, String> systemPropertiesArgs) {
        this.systemPropertiesArgs = systemPropertiesArgs;
    }

    /**
     * Returns the directory to use as the user home directory.
     *
     * @return The home directory.
     */
    public File getGradleUserHomeDir() {
        return gradleUserHomeDir;
    }

    /**
     * Sets the directory to use as the user home directory. Set to null to use the default directory.
     *
     * @param gradleUserHomeDir The home directory. May be null.
     */
    public void setGradleUserHomeDir(File gradleUserHomeDir) {
        this.gradleUserHomeDir = gradleUserHomeDir == null ? DEFAULT_GRADLE_USER_HOME : GFileUtils.canonicalise(gradleUserHomeDir);
    }

    public ProjectDependenciesBuildInstruction getProjectDependenciesBuildInstruction() {
        return projectDependenciesBuildInstruction;
    }

    public void setProjectDependenciesBuildInstruction(
            ProjectDependenciesBuildInstruction projectDependenciesBuildInstruction) {
        this.projectDependenciesBuildInstruction = projectDependenciesBuildInstruction;
    }

    public CacheUsage getCacheUsage() {
        return cacheUsage;
    }

    public void setCacheUsage(CacheUsage cacheUsage) {
        this.cacheUsage = cacheUsage;
    }

    public boolean isShowHelp() {
        return showHelp;
    }

    public void setShowHelp(boolean showHelp) {
        this.showHelp = showHelp;
    }

    public boolean isShowVersion() {
        return showVersion;
    }

    public void setShowVersion(boolean showVersion) {
        this.showVersion = showVersion;
    }

    public boolean isDryRun() {
        return dryRun;
    }

    public void setDryRun(boolean dryRun) {
        this.dryRun = dryRun;
    }

    public boolean isNoOpt() {
        return noOpt;
    }

    public void setNoOpt(boolean noOpt) {
        this.noOpt = noOpt;
    }

    /**
     * Sets the settings file to use for the build. Use null to use the default settings file.
     *
     * @param settingsFile The settings file to use. May be null.
     */
    public void setSettingsFile(File settingsFile) {
        if (settingsFile == null) {
            settingsScriptSource = null;
        } else {
            File canonicalFile = GFileUtils.canonicalise(settingsFile);
            currentDir = canonicalFile.getParentFile();
            settingsScriptSource = new UriScriptSource("settings file", canonicalFile);
        }
    }

    /**
     * Adds the given file to the list of init scripts that are run before the build starts.  This list is in
     * addition to the user init script located in ${user.home}/.gradle/init.gradle.
     * @param initScriptFile The init script to be run during the Gradle invocation.
     */
    public void addInitScript(File initScriptFile)
    {
        initScripts.add(initScriptFile);
    }

    public void setInitScripts(List<File> initScripts) {
        this.initScripts = initScripts;
    }

    /**
     * Returns all explicitly added init scripts that will be run before the build starts.  This list does not
     * contain the user init script located in ${user.home}/.gradle/init.gradle, even though that init script
     * will also be run.
     * @return list of all explicitly added init scripts.
     */
    public List<File> getInitScripts() {
        return Collections.unmodifiableList(initScripts);
    }

    public LogLevel getLogLevel() {
        return logLevel;
    }

    public void setLogLevel(LogLevel logLevel) {
        this.logLevel = logLevel;
    }

    public ShowStacktrace getShowStacktrace() {
        return showStacktrace;
    }

    public void setShowStacktrace(ShowStacktrace showStacktrace) {
        this.showStacktrace = showStacktrace;
    }

    /**
     * Returns the selector used to choose the default project of the build. This is the project used as the starting
     * point for resolving task names, and for determining the default tasks.
     *
     * @return The default project. Never returns null.
     */
    public ProjectSpec getDefaultProjectSelector() {
        return defaultProjectSelector != null ? defaultProjectSelector : new DefaultProjectSpec(currentDir);
    }

    /**
     * Sets the selector used to choose the default project of the build.
     *
     * @param defaultProjectSelector The selector. Should not be null.
     */
    public void setDefaultProjectSelector(ProjectSpec defaultProjectSelector) {
        this.defaultProjectSelector = defaultProjectSelector;
    }

    /**
     * Sets the project directory to use to select the default project. Use null to use the default criteria for
     * selecting the default project.
     *
     * @param projectDir The project directory. May be null.
     */
    public void setProjectDir(File projectDir) {
        if (projectDir == null) {
            setCurrentDir(null);
        } else {
            File canonicalFile = GFileUtils.canonicalise(projectDir);
            currentDir = canonicalFile;
            defaultProjectSelector = new ProjectDirectoryProjectSpec(canonicalFile);
        }
    }

    /**
       Determines whether or not the GUI was requested to be launched.
    */
    public boolean isLaunchGUI() {
        return launchGUI;
    }

    public void setLaunchGUI(boolean launchGUI) {
        this.launchGUI = launchGUI;
    }

<<<<<<< HEAD
    public boolean isForeground() {
        return foreground;
    }

    public void setForeground(boolean foreground) {
        this.foreground = foreground;
    }

    public boolean isNoDaemon() {
        return noDaemon;
    }

    public void setNoDaemon(boolean noDaemon) {
        this.noDaemon = noDaemon;
    }

    public boolean isStopDaemon() {
        return stopDaemon;
    }

    public void setStopDaemon(boolean stopDaemon) {
        this.stopDaemon = stopDaemon;
    }

    public boolean isStderrTerminal() {
        return stderrTerminal;
    }

    public void setStderrTerminal(boolean stderrTerminal) {
        this.stderrTerminal = stderrTerminal;
    }

    public boolean isStdoutTerminal() {
        return stdoutTerminal;
    }

    public void setStdoutTerminal(boolean stdoutTerminal) {
        this.stdoutTerminal = stdoutTerminal;
=======
    /**
     * Returns true if logging output should be displayed in color when Gradle is running in a terminal which supports
     * color output. The default value is true.
     *
     * @return true if logging output should be displayed in color.
     */
    public boolean isColorOutput() {
        return colorOutput;
    }

    /**
     * Specifies whether logging output should be displayed in color.
     *
     * @param colorOutput true if logging output should be displayed in color.
     */
    public void setColorOutput(boolean colorOutput) {
        this.colorOutput = colorOutput;
>>>>>>> 2e486e69
    }

    @Override
    public String toString() {
        return "StartParameter{" +
                "taskNames=" + taskNames +
                ", excludedTaskNames=" + excludedTaskNames +
                ", currentDir=" + currentDir +
                ", searchUpwards=" + searchUpwards +
                ", projectProperties=" + projectProperties +
                ", systemPropertiesArgs=" + systemPropertiesArgs +
                ", gradleUserHomeDir=" + gradleUserHomeDir +
                ", cacheUsage=" + cacheUsage +
                ", buildScriptSource=" + buildScriptSource +
                ", settingsScriptSource=" + settingsScriptSource +
                ", buildExecuter=" + buildExecuter +
                ", defaultProjectSelector=" + defaultProjectSelector +
                ", logLevel=" + logLevel +
                ", showStacktrace=" + showStacktrace +
                ", buildFile=" + buildFile +
                ", initScripts=" + initScripts +
                ", showHelp=" + showHelp +
                ", showVersion=" + showVersion +
                ", launchGUI=" + launchGUI +
                ", dryRun=" + dryRun +
                ", noOpt=" + noOpt +
                '}';
    }
}<|MERGE_RESOLUTION|>--- conflicted
+++ resolved
@@ -87,12 +87,9 @@
     private boolean stopDaemon;
     private boolean dryRun;
     private boolean noOpt;
-<<<<<<< HEAD
     private boolean stdoutTerminal;
     private boolean stderrTerminal;
-=======
     private boolean colorOutput = true;
->>>>>>> 2e486e69
 
     /**
      * Creates a {@code StartParameter} with default values. This is roughly equivalent to running Gradle on the
@@ -523,7 +520,25 @@
         this.launchGUI = launchGUI;
     }
 
-<<<<<<< HEAD
+    /**
+     * Returns true if logging output should be displayed in color when Gradle is running in a terminal which supports
+     * color output. The default value is true.
+     *
+     * @return true if logging output should be displayed in color.
+     */
+    public boolean isColorOutput() {
+        return colorOutput;
+    }
+
+    /**
+     * Specifies whether logging output should be displayed in color.
+     *
+     * @param colorOutput true if logging output should be displayed in color.
+     */
+    public void setColorOutput(boolean colorOutput) {
+        this.colorOutput = colorOutput;
+    }
+    
     public boolean isForeground() {
         return foreground;
     }
@@ -562,27 +577,9 @@
 
     public void setStdoutTerminal(boolean stdoutTerminal) {
         this.stdoutTerminal = stdoutTerminal;
-=======
-    /**
-     * Returns true if logging output should be displayed in color when Gradle is running in a terminal which supports
-     * color output. The default value is true.
-     *
-     * @return true if logging output should be displayed in color.
-     */
-    public boolean isColorOutput() {
-        return colorOutput;
-    }
-
-    /**
-     * Specifies whether logging output should be displayed in color.
-     *
-     * @param colorOutput true if logging output should be displayed in color.
-     */
-    public void setColorOutput(boolean colorOutput) {
-        this.colorOutput = colorOutput;
->>>>>>> 2e486e69
-    }
-
+    }
+
+    
     @Override
     public String toString() {
         return "StartParameter{" +

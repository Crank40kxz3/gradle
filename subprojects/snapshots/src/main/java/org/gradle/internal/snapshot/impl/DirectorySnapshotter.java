/*
 * Copyright 2018 the original author or authors.
 *
 * Licensed under the Apache License, Version 2.0 (the "License");
 * you may not use this file except in compliance with the License.
 * You may obtain a copy of the License at
 *
 *      http://www.apache.org/licenses/LICENSE-2.0
 *
 * Unless required by applicable law or agreed to in writing, software
 * distributed under the License is distributed on an "AS IS" BASIS,
 * WITHOUT WARRANTIES OR CONDITIONS OF ANY KIND, either express or implied.
 * See the License for the specific language governing permissions and
 * limitations under the License.
 */

package org.gradle.internal.snapshot.impl;

import com.google.common.annotations.VisibleForTesting;
import com.google.common.base.Preconditions;
import com.google.common.collect.ImmutableSet;
import com.google.common.collect.Lists;
import org.gradle.api.GradleException;
import org.gradle.api.internal.cache.StringInterner;
<<<<<<< HEAD
import org.gradle.internal.MutableBoolean;
=======
import org.gradle.api.specs.Spec;
import org.gradle.api.tasks.util.PatternSet;
import org.gradle.internal.UncheckedException;
>>>>>>> e8d9baad
import org.gradle.internal.file.FileType;
import org.gradle.internal.hash.FileHasher;
import org.gradle.internal.hash.HashCode;
import org.gradle.internal.nativeintegration.filesystem.DefaultFileMetadata;
import org.gradle.internal.snapshot.FileSystemLocationSnapshot;
import org.gradle.internal.snapshot.MerkleDirectorySnapshotBuilder;
import org.gradle.internal.snapshot.PatternFilterStrategy;
import org.gradle.internal.snapshot.RegularFileSnapshot;

import javax.annotation.Nullable;
import java.io.IOException;
import java.nio.file.FileSystemLoopException;
import java.nio.file.FileVisitOption;
import java.nio.file.FileVisitResult;
import java.nio.file.Files;
import java.nio.file.Path;
import java.nio.file.Paths;
import java.nio.file.attribute.BasicFileAttributes;
import java.util.EnumSet;
import java.util.List;
import java.util.Optional;
<<<<<<< HEAD
import java.util.function.Predicate;
=======
import java.util.concurrent.atomic.AtomicBoolean;
>>>>>>> e8d9baad

public class DirectorySnapshotter {
    private final FileHasher hasher;
    private final StringInterner stringInterner;
    private final DefaultExcludes defaultExcludes;

    public DirectorySnapshotter(FileHasher hasher, StringInterner stringInterner, String... defaultExcludes) {
        this.hasher = hasher;
        this.stringInterner = stringInterner;
        this.defaultExcludes = new DefaultExcludes(defaultExcludes);
    }

<<<<<<< HEAD
    public FileSystemLocationSnapshot snapshot(String absolutePath, @Nullable PatternFilterStrategy.DirectoryWalkerPredicate predicate, final MutableBoolean hasBeenFiltered) {
=======
    public FileSystemLocationSnapshot snapshot(String absolutePath, @Nullable PatternSet patterns, final AtomicBoolean hasBeenFiltered) {
>>>>>>> e8d9baad
        Path rootPath = Paths.get(absolutePath);
        final MerkleDirectorySnapshotBuilder builder = MerkleDirectorySnapshotBuilder.sortingRequired();

        try {
            Files.walkFileTree(rootPath, EnumSet.of(FileVisitOption.FOLLOW_LINKS), Integer.MAX_VALUE, new PathVisitor(builder, predicate, hasBeenFiltered));
        } catch (IOException e) {
            throw new GradleException(String.format("Could not list contents of directory '%s'.", rootPath), e);
        }
        return builder.getResult();
    }

    @VisibleForTesting
    static class DefaultExcludes {
        private final ImmutableSet<String> excludeFileNames;
        private final ImmutableSet<String> excludedDirNames;
        private final Predicate<String> excludedFileNameSpec;

        public DefaultExcludes(String[] defaultExcludes) {
            final List<String> excludeFiles = Lists.newArrayList();
            final List<String> excludeDirs = Lists.newArrayList();
            final List<Predicate<String>> excludeFileSpecs = Lists.newArrayList();
            for (String defaultExclude : defaultExcludes) {
                if (defaultExclude.startsWith("**/")) {
                    defaultExclude = defaultExclude.substring(3);
                }
                int length = defaultExclude.length();
                if (defaultExclude.endsWith("/**")) {
                    excludeDirs.add(defaultExclude.substring(0, length - 3));
                } else {
                    int firstStar = defaultExclude.indexOf('*');
                    if (firstStar == -1) {
                        excludeFiles.add(defaultExclude);
                    } else {
                        Predicate<String> start = firstStar == 0 ? it -> true : new StartMatcher(defaultExclude.substring(0, firstStar));
                        Predicate<String> end = firstStar == length - 1 ? it -> true : new EndMatcher(defaultExclude.substring(firstStar + 1, length));
                        excludeFileSpecs.add(start.and(end));
                    }
                }
            }

            this.excludeFileNames = ImmutableSet.copyOf(excludeFiles);
            this.excludedFileNameSpec = excludeFileSpecs.stream().reduce(it -> false, Predicate::or);
            this.excludedDirNames = ImmutableSet.copyOf(excludeDirs);
        }

        public boolean excludeDir(String name) {
            return excludedDirNames.contains(name);
        }

        public boolean excludeFile(String name) {
            return excludeFileNames.contains(name) || excludedFileNameSpec.test(name);
        }

        private static class EndMatcher implements Predicate<String> {
            private final String end;

            public EndMatcher(String end) {
                this.end = end;
            }

            @Override
            public boolean test(String element) {
                return element.endsWith(end);
            }
        }

        private static class StartMatcher implements Predicate<String> {
            private final String start;

            public StartMatcher(String start) {
                this.start = start;
            }

            @Override
            public boolean test(String element) {
                return element.startsWith(start);
            }
        }
    }

    private class PathVisitor implements java.nio.file.FileVisitor<Path> {
        private final MerkleDirectorySnapshotBuilder builder;
<<<<<<< HEAD
        private final PatternFilterStrategy.DirectoryWalkerPredicate predicate;
        private final MutableBoolean hasBeenFiltered;

        public PathVisitor(MerkleDirectorySnapshotBuilder builder, @Nullable PatternFilterStrategy.DirectoryWalkerPredicate predicate, MutableBoolean hasBeenFiltered) {
=======
        private final Spec<FileTreeElement> spec;
        private final AtomicBoolean hasBeenFiltered;

        public PathVisitor(MerkleDirectorySnapshotBuilder builder, @Nullable Spec<FileTreeElement> spec, AtomicBoolean hasBeenFiltered) {
>>>>>>> e8d9baad
            this.builder = builder;
            this.predicate = predicate;
            this.hasBeenFiltered = hasBeenFiltered;
        }

        @Override
        public FileVisitResult preVisitDirectory(Path dir, BasicFileAttributes attrs) {
            String fileName = getFilename(dir);
            String name = stringInterner.intern(fileName);
            if (builder.isRoot() || isAllowed(dir, name, true, attrs, builder.getRelativePath())) {
                builder.preVisitDirectory(internedAbsolutePath(dir), name);
                return FileVisitResult.CONTINUE;
            } else {
                return FileVisitResult.SKIP_SUBTREE;
            }
        }

        private String getFilename(Path dir) {
            return Optional.ofNullable(dir.getFileName())
                .map(Object::toString)
                .orElse("");
        }

        @Override
        public FileVisitResult visitFile(Path file, @Nullable BasicFileAttributes attrs) {
            String name = stringInterner.intern(file.getFileName().toString());
            if (isAllowed(file, name, false, attrs, builder.getRelativePath())) {
                if (attrs == null) {
                    throw new GradleException(String.format("Cannot read file '%s': not authorized.", file));
                }
                if (attrs.isSymbolicLink()) {
                    // when FileVisitOption.FOLLOW_LINKS, we only get here when link couldn't be followed
                    throw new GradleException(String.format("Could not list contents of '%s'. Couldn't follow symbolic link.", file));
                }
                addFileSnapshot(file, name, attrs);
            }
            return FileVisitResult.CONTINUE;
        }

        @Override
        public FileVisitResult visitFileFailed(Path file, IOException exc) {
            // File loop exceptions are ignored. When we encounter a loop (via symbolic links), we continue
            // so we include all the other files apart from the loop.
            // This way, we include each file only once.
            if (isNotFileSystemLoopException(exc) && isAllowed(file, file.getFileName().toString(), false, null, builder.getRelativePath())) {
                throw new GradleException(String.format("Could not read path '%s'.", file), exc);
            }
            return FileVisitResult.CONTINUE;
        }

        @Override
        public FileVisitResult postVisitDirectory(Path dir, @Nullable IOException exc) {
            // File loop exceptions are ignored. When we encounter a loop (via symbolic links), we continue
            // so we include all the other files apart from the loop.
            // This way, we include each file only once.
            if (isNotFileSystemLoopException(exc)) {
                throw new GradleException(String.format("Could not read directory path '%s'.", dir), exc);
            }
            builder.postVisitDirectory();
            return FileVisitResult.CONTINUE;
        }

        private boolean isNotFileSystemLoopException(@Nullable IOException e) {
            return e != null && !(e instanceof FileSystemLoopException);
        }

        private void addFileSnapshot(Path file, String name, BasicFileAttributes attrs) {
            Preconditions.checkNotNull(attrs, "Unauthorized access to %", file);
            DefaultFileMetadata metadata = new DefaultFileMetadata(FileType.RegularFile, attrs.lastModifiedTime().toMillis(), attrs.size());
            HashCode hash = hasher.hash(file.toFile(), metadata);
            RegularFileSnapshot fileSnapshot = new RegularFileSnapshot(internedAbsolutePath(file), name, hash, metadata.getLastModified());
            builder.visit(fileSnapshot);
        }

        private String internedAbsolutePath(Path file) {
            return stringInterner.intern(file.toString());
        }

        private boolean isAllowed(Path path, String name, boolean isDirectory, @Nullable BasicFileAttributes attrs, Iterable<String> relativePath) {
            if (isDirectory) {
                if (defaultExcludes.excludeDir(name)) {
                    return false;
                }
            } else if (defaultExcludes.excludeFile(name)) {
                return false;
            }
            if (predicate == null) {
                return true;
            }
            boolean allowed = predicate.test(path, name, isDirectory, attrs, relativePath);
            if (!allowed) {
                hasBeenFiltered.set(true);
            }
            return allowed;
        }
    }
}<|MERGE_RESOLUTION|>--- conflicted
+++ resolved
@@ -22,13 +22,6 @@
 import com.google.common.collect.Lists;
 import org.gradle.api.GradleException;
 import org.gradle.api.internal.cache.StringInterner;
-<<<<<<< HEAD
-import org.gradle.internal.MutableBoolean;
-=======
-import org.gradle.api.specs.Spec;
-import org.gradle.api.tasks.util.PatternSet;
-import org.gradle.internal.UncheckedException;
->>>>>>> e8d9baad
 import org.gradle.internal.file.FileType;
 import org.gradle.internal.hash.FileHasher;
 import org.gradle.internal.hash.HashCode;
@@ -50,11 +43,8 @@
 import java.util.EnumSet;
 import java.util.List;
 import java.util.Optional;
-<<<<<<< HEAD
 import java.util.function.Predicate;
-=======
 import java.util.concurrent.atomic.AtomicBoolean;
->>>>>>> e8d9baad
 
 public class DirectorySnapshotter {
     private final FileHasher hasher;
@@ -67,11 +57,7 @@
         this.defaultExcludes = new DefaultExcludes(defaultExcludes);
     }
 
-<<<<<<< HEAD
-    public FileSystemLocationSnapshot snapshot(String absolutePath, @Nullable PatternFilterStrategy.DirectoryWalkerPredicate predicate, final MutableBoolean hasBeenFiltered) {
-=======
-    public FileSystemLocationSnapshot snapshot(String absolutePath, @Nullable PatternSet patterns, final AtomicBoolean hasBeenFiltered) {
->>>>>>> e8d9baad
+    public FileSystemLocationSnapshot snapshot(String absolutePath, @Nullable PatternFilterStrategy.DirectoryWalkerPredicate predicate, final AtomicBoolean hasBeenFiltered) {
         Path rootPath = Paths.get(absolutePath);
         final MerkleDirectorySnapshotBuilder builder = MerkleDirectorySnapshotBuilder.sortingRequired();
 
@@ -154,17 +140,10 @@
 
     private class PathVisitor implements java.nio.file.FileVisitor<Path> {
         private final MerkleDirectorySnapshotBuilder builder;
-<<<<<<< HEAD
         private final PatternFilterStrategy.DirectoryWalkerPredicate predicate;
-        private final MutableBoolean hasBeenFiltered;
-
-        public PathVisitor(MerkleDirectorySnapshotBuilder builder, @Nullable PatternFilterStrategy.DirectoryWalkerPredicate predicate, MutableBoolean hasBeenFiltered) {
-=======
-        private final Spec<FileTreeElement> spec;
         private final AtomicBoolean hasBeenFiltered;
 
-        public PathVisitor(MerkleDirectorySnapshotBuilder builder, @Nullable Spec<FileTreeElement> spec, AtomicBoolean hasBeenFiltered) {
->>>>>>> e8d9baad
+        public PathVisitor(MerkleDirectorySnapshotBuilder builder, @Nullable PatternFilterStrategy.DirectoryWalkerPredicate predicate, AtomicBoolean hasBeenFiltered) {
             this.builder = builder;
             this.predicate = predicate;
             this.hasBeenFiltered = hasBeenFiltered;
